package seedu.exercise.storage;

import static org.junit.jupiter.api.Assertions.assertEquals;
import static org.junit.jupiter.api.Assertions.assertNotNull;
import static seedu.exercise.testutil.TypicalExercises.getTypicalExerciseBook;

import java.nio.file.Path;

import org.junit.jupiter.api.BeforeEach;
import org.junit.jupiter.api.Test;
import org.junit.jupiter.api.io.TempDir;

import seedu.exercise.commons.core.GuiSettings;
import seedu.exercise.model.ExerciseBook;
import seedu.exercise.model.ReadOnlyExerciseBook;
import seedu.exercise.model.UserPrefs;

public class StorageManagerTest {

    @TempDir
    public Path testFolder;

    private StorageManager storageManager;

    @BeforeEach
    public void setUp() {
        JsonExerciseBookStorage exerciseBookStorage = new JsonExerciseBookStorage(getTempFilePath("eb"));
        JsonRegimeBookStorage regimeBookStorage = new JsonRegimeBookStorage(getTempFilePath("rb"));
        JsonUserPrefsStorage userPrefsStorage = new JsonUserPrefsStorage(getTempFilePath("prefs"));
<<<<<<< HEAD
        JsonPropertyManagerStorage propertyManagerStorage =
            new JsonPropertyManagerStorage(getTempFilePath("pm"));
        storageManager = new StorageManager(exerciseBookStorage, userPrefsStorage, propertyManagerStorage);
=======
        storageManager = new StorageManager(exerciseBookStorage, regimeBookStorage, userPrefsStorage);
>>>>>>> b44a7ed8
    }

    private Path getTempFilePath(String fileName) {
        return testFolder.resolve(fileName);
    }

    @Test
    public void prefsReadSave() throws Exception {
        /*
         * Note: This is an integration test that verifies the StorageManager is properly wired to the
         * {@link JsonUserPrefsStorage} class.
         * More extensive testing of UserPref saving/reading is done in {@link JsonUserPrefsStorageTest} class.
         */
        UserPrefs original = new UserPrefs();
        original.setGuiSettings(new GuiSettings(300, 600, 4, 6));
        storageManager.saveUserPrefs(original);
        UserPrefs retrieved = storageManager.readUserPrefs().get();
        assertEquals(original, retrieved);
    }

    @Test
    public void exerciseBookReadSave() throws Exception {
        /*
         * Note: This is an integration test that verifies the StorageManager is properly wired to the
         * {@link JsonExerciseBookStorage} class.
         * More extensive testing of UserPref saving/reading is done in {@link JsonExerciseBookStorageTest} class.
         */
        ExerciseBook original = getTypicalExerciseBook();
        storageManager.saveExerciseBook(original);
        ReadOnlyExerciseBook retrieved = storageManager.readExerciseBook().get();
        assertEquals(original, new ExerciseBook(retrieved));
    }

    @Test
    public void getExerciseBookFilePath() {
        assertNotNull(storageManager.getExerciseBookFilePath());
    }

}<|MERGE_RESOLUTION|>--- conflicted
+++ resolved
@@ -27,13 +27,10 @@
         JsonExerciseBookStorage exerciseBookStorage = new JsonExerciseBookStorage(getTempFilePath("eb"));
         JsonRegimeBookStorage regimeBookStorage = new JsonRegimeBookStorage(getTempFilePath("rb"));
         JsonUserPrefsStorage userPrefsStorage = new JsonUserPrefsStorage(getTempFilePath("prefs"));
-<<<<<<< HEAD
         JsonPropertyManagerStorage propertyManagerStorage =
             new JsonPropertyManagerStorage(getTempFilePath("pm"));
-        storageManager = new StorageManager(exerciseBookStorage, userPrefsStorage, propertyManagerStorage);
-=======
-        storageManager = new StorageManager(exerciseBookStorage, regimeBookStorage, userPrefsStorage);
->>>>>>> b44a7ed8
+        storageManager = new StorageManager(exerciseBookStorage, regimeBookStorage, userPrefsStorage,
+            propertyManagerStorage);
     }
 
     private Path getTempFilePath(String fileName) {
