package seedu.exercise.logic;

import static org.junit.jupiter.api.Assertions.assertEquals;
import static seedu.exercise.commons.core.Messages.MESSAGE_INVALID_EXERCISE_DISPLAYED_INDEX;
import static seedu.exercise.commons.core.Messages.MESSAGE_UNKNOWN_COMMAND;
import static seedu.exercise.logic.commands.CommandTestUtil.CALORIES_DESC_AEROBICS;
import static seedu.exercise.logic.commands.CommandTestUtil.CATEGORY_DESC_EXERCISE;
import static seedu.exercise.logic.commands.CommandTestUtil.DATE_DESC_AEROBICS;
import static seedu.exercise.logic.commands.CommandTestUtil.NAME_DESC_AEROBICS;
import static seedu.exercise.logic.commands.CommandTestUtil.QUANTITY_DESC_AEROBICS;
import static seedu.exercise.logic.commands.CommandTestUtil.UNIT_DESC_AEROBICS;
import static seedu.exercise.model.util.DefaultPropertyManagerUtil.getDefaultPropertyManager;
import static seedu.exercise.testutil.Assert.assertThrows;
import static seedu.exercise.testutil.TypicalExercises.AEROBICS;

import java.io.IOException;
import java.nio.file.Path;

import org.junit.jupiter.api.BeforeEach;
import org.junit.jupiter.api.Test;
import org.junit.jupiter.api.io.TempDir;

import seedu.exercise.logic.commands.AddExerciseCommand;
import seedu.exercise.logic.commands.CommandResult;
import seedu.exercise.logic.commands.ListCommand;
import seedu.exercise.logic.commands.exceptions.CommandException;
import seedu.exercise.logic.parser.exceptions.ParseException;
import seedu.exercise.model.Model;
import seedu.exercise.model.ModelManager;
import seedu.exercise.model.ReadOnlyExerciseBook;
import seedu.exercise.model.RegimeBook;
import seedu.exercise.model.UserPrefs;
import seedu.exercise.model.exercise.Exercise;
import seedu.exercise.storage.JsonExerciseBookStorage;
<<<<<<< HEAD
import seedu.exercise.storage.JsonPropertyManagerStorage;
=======
import seedu.exercise.storage.JsonRegimeBookStorage;
>>>>>>> b44a7ed8
import seedu.exercise.storage.JsonUserPrefsStorage;
import seedu.exercise.storage.StorageManager;
import seedu.exercise.testutil.ExerciseBuilder;

public class LogicManagerTest {
    private static final IOException DUMMY_IO_EXCEPTION = new IOException("dummy exception");

    @TempDir
    public Path temporaryFolder;

    private Model model = new ModelManager();
    private Logic logic;

    @BeforeEach
    public void setUp() {
        JsonExerciseBookStorage exerciseBookStorage =
            new JsonExerciseBookStorage(temporaryFolder.resolve("exerciseBook.json"));
<<<<<<< HEAD

        JsonUserPrefsStorage userPrefsStorage = new JsonUserPrefsStorage(temporaryFolder.resolve("userPrefs.json"));

        JsonPropertyManagerStorage propertyManagerStorage =
            new JsonPropertyManagerStorage(temporaryFolder.resolve("propertyManager.json"));

        StorageManager storage = new StorageManager(exerciseBookStorage, userPrefsStorage, propertyManagerStorage);
=======
        JsonRegimeBookStorage regimeBookStorage =
                new JsonRegimeBookStorage(temporaryFolder.resolve("regimeBook.json"));
        JsonUserPrefsStorage userPrefsStorage = new JsonUserPrefsStorage(temporaryFolder.resolve("userPrefs.json"));
        StorageManager storage = new StorageManager(exerciseBookStorage, regimeBookStorage, userPrefsStorage);
>>>>>>> b44a7ed8
        logic = new LogicManager(model, storage);
    }

    @Test
    public void execute_invalidCommandFormat_throwsParseException() {
        String invalidCommand = "uicfhmowqewca";
        assertParseException(invalidCommand, MESSAGE_UNKNOWN_COMMAND);
    }

    @Test
    public void execute_commandExecutionError_throwsCommandException() {
        String deleteCommand = "delete t/exercise i/9";
        assertCommandException(deleteCommand, MESSAGE_INVALID_EXERCISE_DISPLAYED_INDEX);
    }

    @Test
    public void execute_validCommand_success() throws Exception {
        String listCommand = ListCommand.COMMAND_WORD;
        assertCommandSuccess(listCommand, ListCommand.MESSAGE_SUCCESS, model);
    }

    @Test
    public void execute_storageThrowsIoException_throwsCommandException() {
        // Setup LogicManager with JsonExerciseBookIoExceptionThrowingStub
        JsonExerciseBookStorage exerciseBookStorage =
            new JsonExerciseBookIoExceptionThrowingStub(temporaryFolder.resolve("ioExceptionExerciseBook.json"));
        JsonRegimeBookStorage regimeBookStorage =
            new JsonRegimeBookStorage(temporaryFolder.resolve("ioExceptionRegimeBook.json"));
        JsonUserPrefsStorage userPrefsStorage =
            new JsonUserPrefsStorage(temporaryFolder.resolve("ioExceptionUserPrefs.json"));
<<<<<<< HEAD
        JsonPropertyManagerStorage propertyManagerStorage =
            new JsonPropertyManagerStorage(temporaryFolder.resolve("ioExceptionPropertyManager.json"));
        StorageManager storage = new StorageManager(exerciseBookStorage, userPrefsStorage, propertyManagerStorage);
=======
        StorageManager storage = new StorageManager(exerciseBookStorage, regimeBookStorage, userPrefsStorage);
>>>>>>> b44a7ed8
        logic = new LogicManager(model, storage);

        // Execute add command
        String addCommand = AddExerciseCommand.COMMAND_WORD + CATEGORY_DESC_EXERCISE + NAME_DESC_AEROBICS
            + DATE_DESC_AEROBICS + CALORIES_DESC_AEROBICS + QUANTITY_DESC_AEROBICS + UNIT_DESC_AEROBICS;
        Exercise expectedExercise = new ExerciseBuilder(AEROBICS).withMuscles().build();
        ModelManager expectedModel = new ModelManager();
        expectedModel.addExercise(expectedExercise);
        String expectedMessage = LogicManager.FILE_OPS_ERROR_MESSAGE + DUMMY_IO_EXCEPTION;
        assertCommandFailure(addCommand, CommandException.class, expectedMessage, expectedModel);
    }

    @Test
    public void getFilteredExerciseList_modifyList_throwsUnsupportedOperationException() {
        assertThrows(UnsupportedOperationException.class, () -> logic.getFilteredExerciseList().remove(0));
    }

    /**
     * Executes the command and confirms that
     * - no exceptions are thrown <br>
     * - the feedback message is equal to {@code expectedMessage} <br>
     * - the internal model manager state is the same as that in {@code expectedModel} <br>
     *
     * @see #assertCommandFailure(String, Class, String, Model)
     */
    private void assertCommandSuccess(String inputCommand, String expectedMessage,
                                      Model expectedModel) throws CommandException, ParseException {
        CommandResult result = logic.execute(inputCommand);
        assertEquals(expectedMessage, result.getFeedbackToUser());
        assertEquals(expectedModel, model);
    }

    /**
     * Executes the command, confirms that a ParseException is thrown and that the result message is correct.
     *
     * @see #assertCommandFailure(String, Class, String, Model)
     */
    private void assertParseException(String inputCommand, String expectedMessage) {
        assertCommandFailure(inputCommand, ParseException.class, expectedMessage);
    }

    /**
     * Executes the command, confirms that a CommandException is thrown and that the result message is correct.
     *
     * @see #assertCommandFailure(String, Class, String, Model)
     */
    private void assertCommandException(String inputCommand, String expectedMessage) {
        assertCommandFailure(inputCommand, CommandException.class, expectedMessage);
    }

    /**
     * Executes the command, confirms that the exception is thrown and that the result message is correct.
     *
     * @see #assertCommandFailure(String, Class, String, Model)
     */
    private void assertCommandFailure(String inputCommand, Class<? extends Throwable> expectedException,
                                      String expectedMessage) {
<<<<<<< HEAD
        Model expectedModel = new ModelManager(model.getAllData(), new UserPrefs(), getDefaultPropertyManager());
=======
        Model expectedModel = new ModelManager(model.getAllExerciseData(), new RegimeBook(), new UserPrefs());
>>>>>>> b44a7ed8
        assertCommandFailure(inputCommand, expectedException, expectedMessage, expectedModel);
    }

    /**
     * Executes the command and confirms that
     * - the {@code expectedException} is thrown <br>
     * - the resulting error message is equal to {@code expectedMessage} <br>
     * - the internal model manager state is the same as that in {@code expectedModel} <br>
     *
     * @see #assertCommandSuccess(String, String, Model)
     */
    private void assertCommandFailure(String inputCommand, Class<? extends Throwable> expectedException,
                                      String expectedMessage, Model expectedModel) {
        assertThrows(expectedException, expectedMessage, () -> logic.execute(inputCommand));
        assertEquals(expectedModel, model);
    }

    /**
     * A stub class to throw an {@code IOException} when the save method is called.
     */
    private static class JsonExerciseBookIoExceptionThrowingStub extends JsonExerciseBookStorage {
        private JsonExerciseBookIoExceptionThrowingStub(Path filePath) {
            super(filePath);
        }

        @Override
        public void saveExerciseBook(ReadOnlyExerciseBook exerciseBook, Path filePath) throws IOException {
            throw DUMMY_IO_EXCEPTION;
        }
    }
}<|MERGE_RESOLUTION|>--- conflicted
+++ resolved
@@ -32,11 +32,8 @@
 import seedu.exercise.model.UserPrefs;
 import seedu.exercise.model.exercise.Exercise;
 import seedu.exercise.storage.JsonExerciseBookStorage;
-<<<<<<< HEAD
 import seedu.exercise.storage.JsonPropertyManagerStorage;
-=======
 import seedu.exercise.storage.JsonRegimeBookStorage;
->>>>>>> b44a7ed8
 import seedu.exercise.storage.JsonUserPrefsStorage;
 import seedu.exercise.storage.StorageManager;
 import seedu.exercise.testutil.ExerciseBuilder;
@@ -54,20 +51,13 @@
     public void setUp() {
         JsonExerciseBookStorage exerciseBookStorage =
             new JsonExerciseBookStorage(temporaryFolder.resolve("exerciseBook.json"));
-<<<<<<< HEAD
-
+        JsonRegimeBookStorage regimeBookStorage =
+            new JsonRegimeBookStorage(temporaryFolder.resolve("regimeBook.json"));
         JsonUserPrefsStorage userPrefsStorage = new JsonUserPrefsStorage(temporaryFolder.resolve("userPrefs.json"));
-
         JsonPropertyManagerStorage propertyManagerStorage =
             new JsonPropertyManagerStorage(temporaryFolder.resolve("propertyManager.json"));
-
-        StorageManager storage = new StorageManager(exerciseBookStorage, userPrefsStorage, propertyManagerStorage);
-=======
-        JsonRegimeBookStorage regimeBookStorage =
-                new JsonRegimeBookStorage(temporaryFolder.resolve("regimeBook.json"));
-        JsonUserPrefsStorage userPrefsStorage = new JsonUserPrefsStorage(temporaryFolder.resolve("userPrefs.json"));
-        StorageManager storage = new StorageManager(exerciseBookStorage, regimeBookStorage, userPrefsStorage);
->>>>>>> b44a7ed8
+        StorageManager storage = new StorageManager(exerciseBookStorage, regimeBookStorage,
+            userPrefsStorage, propertyManagerStorage);
         logic = new LogicManager(model, storage);
     }
 
@@ -98,13 +88,11 @@
             new JsonRegimeBookStorage(temporaryFolder.resolve("ioExceptionRegimeBook.json"));
         JsonUserPrefsStorage userPrefsStorage =
             new JsonUserPrefsStorage(temporaryFolder.resolve("ioExceptionUserPrefs.json"));
-<<<<<<< HEAD
         JsonPropertyManagerStorage propertyManagerStorage =
             new JsonPropertyManagerStorage(temporaryFolder.resolve("ioExceptionPropertyManager.json"));
-        StorageManager storage = new StorageManager(exerciseBookStorage, userPrefsStorage, propertyManagerStorage);
-=======
-        StorageManager storage = new StorageManager(exerciseBookStorage, regimeBookStorage, userPrefsStorage);
->>>>>>> b44a7ed8
+        StorageManager storage = new StorageManager(exerciseBookStorage, regimeBookStorage,
+            userPrefsStorage, propertyManagerStorage);
+
         logic = new LogicManager(model, storage);
 
         // Execute add command
@@ -162,11 +150,8 @@
      */
     private void assertCommandFailure(String inputCommand, Class<? extends Throwable> expectedException,
                                       String expectedMessage) {
-<<<<<<< HEAD
-        Model expectedModel = new ModelManager(model.getAllData(), new UserPrefs(), getDefaultPropertyManager());
-=======
-        Model expectedModel = new ModelManager(model.getAllExerciseData(), new RegimeBook(), new UserPrefs());
->>>>>>> b44a7ed8
+        Model expectedModel = new ModelManager(model.getAllExerciseData(), new RegimeBook(),
+            new UserPrefs(), getDefaultPropertyManager());
         assertCommandFailure(inputCommand, expectedException, expectedMessage, expectedModel);
     }
 
