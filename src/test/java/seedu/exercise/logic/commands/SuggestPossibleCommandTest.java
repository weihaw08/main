--- conflicted
+++ resolved
@@ -4,6 +4,7 @@
 import static seedu.exercise.model.util.DefaultPropertyBookUtil.getDefaultPropertyBook;
 import static seedu.exercise.testutil.typicalutil.TypicalExercises.getTypicalExerciseBook;
 
+import java.util.HashMap;
 import java.util.HashSet;
 import java.util.Map;
 import java.util.Set;
@@ -47,11 +48,7 @@
 
         CommandResult expectedCommandResult = new CommandResult(expectedMessage, ListResourceType.SUGGESTION);
         assertCommandSuccess(new SuggestPossibleCommand(targetMuscles, targetCustomProperties),
-<<<<<<< HEAD
             model, SuggestPossibleCommand.MESSAGE_SUCCESS, expectedModel);
-=======
-                model, expectedCommandResult, expectedModel);
->>>>>>> 6ffc4a49
     }
 
     @Test
@@ -63,11 +60,7 @@
 
         CommandResult expectedCommandResult = new CommandResult(expectedMessage, ListResourceType.SUGGESTION);
         assertCommandSuccess(new SuggestPossibleCommand(targetMuscles, targetCustomProperties),
-<<<<<<< HEAD
             model, SuggestPossibleCommand.MESSAGE_SUCCESS, expectedModel);
-=======
-                model, expectedCommandResult, expectedModel);
->>>>>>> 6ffc4a49
     }
 
     private Predicate<Exercise> getMusclePredicate() {
