package seedu.exercise.logic.commands;

import static org.junit.jupiter.api.Assertions.assertFalse;
import static org.junit.jupiter.api.Assertions.assertTrue;
import static seedu.exercise.logic.commands.CommandTestUtil.DESC_AEROBICS;
import static seedu.exercise.logic.commands.CommandTestUtil.DESC_BASKETBALL;
import static seedu.exercise.logic.commands.CommandTestUtil.VALID_DATE_BASKETBALL;
import static seedu.exercise.logic.commands.CommandTestUtil.VALID_MUSCLE_AEROBICS;
import static seedu.exercise.logic.commands.CommandTestUtil.VALID_NAME_BASKETBALL;
import static seedu.exercise.logic.commands.CommandTestUtil.assertCommandFailure;
import static seedu.exercise.logic.commands.CommandTestUtil.assertCommandSuccess;
import static seedu.exercise.logic.commands.CommandTestUtil.showExerciseAtIndex;
import static seedu.exercise.model.util.DefaultPropertyManagerUtil.getDefaultPropertyManager;
import static seedu.exercise.testutil.TypicalExercises.getTypicalExerciseBook;
import static seedu.exercise.testutil.TypicalIndexes.INDEX_FIRST_EXERCISE;
import static seedu.exercise.testutil.TypicalIndexes.INDEX_SECOND_EXERCISE;

import org.junit.jupiter.api.Test;

import seedu.exercise.commons.core.Messages;
import seedu.exercise.commons.core.index.Index;
import seedu.exercise.logic.commands.EditCommand.EditExerciseDescriptor;
import seedu.exercise.model.ExerciseBook;
import seedu.exercise.model.Model;
import seedu.exercise.model.ModelManager;
import seedu.exercise.model.RegimeBook;
import seedu.exercise.model.UserPrefs;
import seedu.exercise.model.exercise.Exercise;
import seedu.exercise.testutil.EditExerciseDescriptorBuilder;
import seedu.exercise.testutil.ExerciseBuilder;

/**
 * Contains integration tests (interaction with the Model, UndoCommand and RedoCommand) and unit tests for EditCommand.
 */
public class EditCommandTest {

<<<<<<< HEAD
    private Model model = new ModelManager(getTypicalExerciseBook(), new UserPrefs(), getDefaultPropertyManager());
=======
    private Model model = new ModelManager(getTypicalExerciseBook(), new RegimeBook(), new UserPrefs());
>>>>>>> b44a7ed8

    @Test
    public void execute_allFieldsSpecifiedUnfilteredList_success() {
        Exercise editedExercise = new ExerciseBuilder().build();
        EditCommand.EditExerciseDescriptor descriptor = new EditExerciseDescriptorBuilder(editedExercise).build();
        EditCommand editCommand = new EditCommand(INDEX_FIRST_EXERCISE, descriptor);

        String expectedMessage = String.format(EditCommand.MESSAGE_EDIT_EXERCISE_SUCCESS, editedExercise);

<<<<<<< HEAD
        Model expectedModel =
            new ModelManager(new ExerciseBook(model.getAllData()), new UserPrefs(), getDefaultPropertyManager());
=======
        Model expectedModel = new ModelManager(new ExerciseBook(model.getAllExerciseData()),
                new RegimeBook(), new UserPrefs());
>>>>>>> b44a7ed8
        expectedModel.setExercise(model.getFilteredExerciseList().get(0), editedExercise);

        assertCommandSuccess(editCommand, model, expectedMessage, expectedModel);
    }

    @Test
    public void execute_someFieldsSpecifiedUnfilteredList_success() {
        Index indexLastExercise = Index.fromOneBased(model.getFilteredExerciseList().size());
        Exercise lastExercise = model.getFilteredExerciseList().get(indexLastExercise.getZeroBased());

        ExerciseBuilder exerciseInList = new ExerciseBuilder(lastExercise);
        Exercise editedExercise = exerciseInList.withName(VALID_NAME_BASKETBALL).withDate(VALID_DATE_BASKETBALL)
            .withMuscles(VALID_MUSCLE_AEROBICS).build();

        EditCommand.EditExerciseDescriptor descriptor =
            new EditExerciseDescriptorBuilder().withName(VALID_NAME_BASKETBALL)
                .withDate(VALID_DATE_BASKETBALL).withMuscles(VALID_MUSCLE_AEROBICS).build();
        EditCommand editCommand = new EditCommand(indexLastExercise, descriptor);

        String expectedMessage = String.format(EditCommand.MESSAGE_EDIT_EXERCISE_SUCCESS, editedExercise);

<<<<<<< HEAD
        Model expectedModel =
            new ModelManager(new ExerciseBook(model.getAllData()), new UserPrefs(), getDefaultPropertyManager());
=======
        Model expectedModel = new ModelManager(new ExerciseBook(model.getAllExerciseData()),
                new RegimeBook(), new UserPrefs());
>>>>>>> b44a7ed8
        expectedModel.setExercise(lastExercise, editedExercise);

        assertCommandSuccess(editCommand, model, expectedMessage, expectedModel);
    }

    @Test
    public void execute_noFieldSpecifiedUnfilteredList_success() {
        EditCommand editCommand = new EditCommand(INDEX_FIRST_EXERCISE, new EditCommand.EditExerciseDescriptor());
        Exercise editedExercise = model.getFilteredExerciseList().get(INDEX_FIRST_EXERCISE.getZeroBased());

        String expectedMessage = String.format(EditCommand.MESSAGE_EDIT_EXERCISE_SUCCESS, editedExercise);

<<<<<<< HEAD
        Model expectedModel =
            new ModelManager(new ExerciseBook(model.getAllData()), new UserPrefs(), getDefaultPropertyManager());
=======
        Model expectedModel = new ModelManager(new ExerciseBook(model.getAllExerciseData()),
                new RegimeBook(), new UserPrefs());
>>>>>>> b44a7ed8

        assertCommandSuccess(editCommand, model, expectedMessage, expectedModel);
    }

    @Test
    public void execute_filteredList_success() {
        showExerciseAtIndex(model, INDEX_FIRST_EXERCISE);

        Exercise exerciseInFilteredList = model.getFilteredExerciseList().get(INDEX_FIRST_EXERCISE.getZeroBased());
        Exercise editedExercise =
            new ExerciseBuilder(exerciseInFilteredList).withName(VALID_NAME_BASKETBALL).build();
        EditCommand editCommand = new EditCommand(INDEX_FIRST_EXERCISE,
            new EditExerciseDescriptorBuilder().withName(VALID_NAME_BASKETBALL).build());

        String expectedMessage = String.format(EditCommand.MESSAGE_EDIT_EXERCISE_SUCCESS, editedExercise);

<<<<<<< HEAD
        Model expectedModel =
            new ModelManager(new ExerciseBook(model.getAllData()), new UserPrefs(), getDefaultPropertyManager());
=======
        Model expectedModel = new ModelManager(new ExerciseBook(model.getAllExerciseData()),
                new RegimeBook(), new UserPrefs());
>>>>>>> b44a7ed8
        expectedModel.setExercise(model.getFilteredExerciseList().get(0), editedExercise);

        assertCommandSuccess(editCommand, model, expectedMessage, expectedModel);
    }

    @Test
    public void execute_duplicateExerciseUnfilteredList_failure() {
        Exercise firstExercise = model.getFilteredExerciseList().get(INDEX_FIRST_EXERCISE.getZeroBased());
        EditCommand.EditExerciseDescriptor descriptor = new EditExerciseDescriptorBuilder(firstExercise).build();
        EditCommand editCommand = new EditCommand(INDEX_SECOND_EXERCISE, descriptor);

        assertCommandFailure(editCommand, model, EditCommand.MESSAGE_DUPLICATE_EXERCISE);
    }

    @Test
    public void execute_duplicateExerciseFilteredList_failure() {
        showExerciseAtIndex(model, INDEX_FIRST_EXERCISE);

        // edit exercise in filtered list into a duplicate in exercise book
        Exercise exerciseInList = model.getAllExerciseData().getExerciseList()
                .get(INDEX_SECOND_EXERCISE.getZeroBased());
        EditCommand editCommand = new EditCommand(INDEX_FIRST_EXERCISE,
            new EditExerciseDescriptorBuilder(exerciseInList).build());

        assertCommandFailure(editCommand, model, EditCommand.MESSAGE_DUPLICATE_EXERCISE);
    }

    @Test
    public void execute_invalidExerciseIndexUnfilteredList_failure() {
        Index outOfBoundIndex = Index.fromOneBased(model.getFilteredExerciseList().size() + 1);
        EditExerciseDescriptor descriptor =
            new EditExerciseDescriptorBuilder().withName(VALID_NAME_BASKETBALL).build();
        EditCommand editCommand = new EditCommand(outOfBoundIndex, descriptor);

        assertCommandFailure(editCommand, model, Messages.MESSAGE_INVALID_EXERCISE_DISPLAYED_INDEX);
    }

    /**
     * Edit filtered list where index is larger than size of filtered list,
     * but smaller than size of exercise book
     */
    @Test
    public void execute_invalidExerciseIndexFilteredList_failure() {
        showExerciseAtIndex(model, INDEX_FIRST_EXERCISE);
        Index outOfBoundIndex = INDEX_SECOND_EXERCISE;
        // ensures that outOfBoundIndex is still in bounds of exercise book list
        assertTrue(outOfBoundIndex.getZeroBased() < model.getAllExerciseData().getExerciseList().size());

        EditCommand editCommand = new EditCommand(outOfBoundIndex,
            new EditExerciseDescriptorBuilder().withName(VALID_NAME_BASKETBALL).build());

        assertCommandFailure(editCommand, model, Messages.MESSAGE_INVALID_EXERCISE_DISPLAYED_INDEX);
    }

    @Test
    public void equals() {
        final EditCommand standardCommand = new EditCommand(INDEX_FIRST_EXERCISE, DESC_AEROBICS);

        // same values -> returns true
        EditExerciseDescriptor copyDescriptor = new EditExerciseDescriptor(DESC_AEROBICS);
        EditCommand commandWithSameValues = new EditCommand(INDEX_FIRST_EXERCISE, copyDescriptor);
        assertTrue(standardCommand.equals(commandWithSameValues));

        // same object -> returns true
        assertTrue(standardCommand.equals(standardCommand));

        // null -> returns false
        assertFalse(standardCommand.equals(null));

        // different types -> returns false
        assertFalse(standardCommand.equals(new ClearCommand()));

        // different index -> returns false
        assertFalse(standardCommand.equals(new EditCommand(INDEX_SECOND_EXERCISE, DESC_AEROBICS)));

        // different descriptor -> returns false
        assertFalse(standardCommand.equals(new EditCommand(INDEX_FIRST_EXERCISE, DESC_BASKETBALL)));
    }

}<|MERGE_RESOLUTION|>--- conflicted
+++ resolved
@@ -34,11 +34,8 @@
  */
 public class EditCommandTest {
 
-<<<<<<< HEAD
-    private Model model = new ModelManager(getTypicalExerciseBook(), new UserPrefs(), getDefaultPropertyManager());
-=======
-    private Model model = new ModelManager(getTypicalExerciseBook(), new RegimeBook(), new UserPrefs());
->>>>>>> b44a7ed8
+    private Model model = new ModelManager(getTypicalExerciseBook(), new RegimeBook(),
+        new UserPrefs(), getDefaultPropertyManager());
 
     @Test
     public void execute_allFieldsSpecifiedUnfilteredList_success() {
@@ -48,13 +45,8 @@
 
         String expectedMessage = String.format(EditCommand.MESSAGE_EDIT_EXERCISE_SUCCESS, editedExercise);
 
-<<<<<<< HEAD
-        Model expectedModel =
-            new ModelManager(new ExerciseBook(model.getAllData()), new UserPrefs(), getDefaultPropertyManager());
-=======
         Model expectedModel = new ModelManager(new ExerciseBook(model.getAllExerciseData()),
-                new RegimeBook(), new UserPrefs());
->>>>>>> b44a7ed8
+            new RegimeBook(), new UserPrefs(), getDefaultPropertyManager());
         expectedModel.setExercise(model.getFilteredExerciseList().get(0), editedExercise);
 
         assertCommandSuccess(editCommand, model, expectedMessage, expectedModel);
@@ -76,13 +68,8 @@
 
         String expectedMessage = String.format(EditCommand.MESSAGE_EDIT_EXERCISE_SUCCESS, editedExercise);
 
-<<<<<<< HEAD
-        Model expectedModel =
-            new ModelManager(new ExerciseBook(model.getAllData()), new UserPrefs(), getDefaultPropertyManager());
-=======
         Model expectedModel = new ModelManager(new ExerciseBook(model.getAllExerciseData()),
-                new RegimeBook(), new UserPrefs());
->>>>>>> b44a7ed8
+            new RegimeBook(), new UserPrefs(), getDefaultPropertyManager());
         expectedModel.setExercise(lastExercise, editedExercise);
 
         assertCommandSuccess(editCommand, model, expectedMessage, expectedModel);
@@ -95,13 +82,8 @@
 
         String expectedMessage = String.format(EditCommand.MESSAGE_EDIT_EXERCISE_SUCCESS, editedExercise);
 
-<<<<<<< HEAD
-        Model expectedModel =
-            new ModelManager(new ExerciseBook(model.getAllData()), new UserPrefs(), getDefaultPropertyManager());
-=======
         Model expectedModel = new ModelManager(new ExerciseBook(model.getAllExerciseData()),
-                new RegimeBook(), new UserPrefs());
->>>>>>> b44a7ed8
+            new RegimeBook(), new UserPrefs(), getDefaultPropertyManager());
 
         assertCommandSuccess(editCommand, model, expectedMessage, expectedModel);
     }
@@ -118,13 +100,8 @@
 
         String expectedMessage = String.format(EditCommand.MESSAGE_EDIT_EXERCISE_SUCCESS, editedExercise);
 
-<<<<<<< HEAD
-        Model expectedModel =
-            new ModelManager(new ExerciseBook(model.getAllData()), new UserPrefs(), getDefaultPropertyManager());
-=======
         Model expectedModel = new ModelManager(new ExerciseBook(model.getAllExerciseData()),
-                new RegimeBook(), new UserPrefs());
->>>>>>> b44a7ed8
+            new RegimeBook(), new UserPrefs(), getDefaultPropertyManager());
         expectedModel.setExercise(model.getFilteredExerciseList().get(0), editedExercise);
 
         assertCommandSuccess(editCommand, model, expectedMessage, expectedModel);
@@ -145,7 +122,7 @@
 
         // edit exercise in filtered list into a duplicate in exercise book
         Exercise exerciseInList = model.getAllExerciseData().getExerciseList()
-                .get(INDEX_SECOND_EXERCISE.getZeroBased());
+            .get(INDEX_SECOND_EXERCISE.getZeroBased());
         EditCommand editCommand = new EditCommand(INDEX_FIRST_EXERCISE,
             new EditExerciseDescriptorBuilder(exerciseInList).build());
 
