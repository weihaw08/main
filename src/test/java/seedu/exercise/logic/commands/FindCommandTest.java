--- conflicted
+++ resolved
@@ -26,21 +26,17 @@
  * Contains integration tests (interaction with the Model) for {@code FindCommand}.
  */
 public class FindCommandTest {
-<<<<<<< HEAD
-    private Model model = new ModelManager(getTypicalExerciseBook(), new UserPrefs(), getDefaultPropertyManager());
-    private Model expectedModel =
-        new ModelManager(getTypicalExerciseBook(), new UserPrefs(), getDefaultPropertyManager());
-=======
-    private Model model = new ModelManager(getTypicalExerciseBook(), new RegimeBook(), new UserPrefs());
-    private Model expectedModel = new ModelManager(getTypicalExerciseBook(), new RegimeBook(), new UserPrefs());
->>>>>>> b44a7ed8
+    private Model model = new ModelManager(getTypicalExerciseBook(), new RegimeBook(),
+        new UserPrefs(), getDefaultPropertyManager());
+    private Model expectedModel = new ModelManager(getTypicalExerciseBook(), new RegimeBook(),
+        new UserPrefs(), getDefaultPropertyManager());
 
     @Test
     public void equals() {
         NameContainsKeywordsPredicate firstPredicate =
-                new NameContainsKeywordsPredicate(Collections.singletonList("first"));
+            new NameContainsKeywordsPredicate(Collections.singletonList("first"));
         NameContainsKeywordsPredicate secondPredicate =
-                new NameContainsKeywordsPredicate(Collections.singletonList("second"));
+            new NameContainsKeywordsPredicate(Collections.singletonList("second"));
 
         FindCommand findFirstCommand = new FindCommand(firstPredicate);
         FindCommand findSecondCommand = new FindCommand(secondPredicate);
