--- conflicted
+++ resolved
@@ -32,12 +32,9 @@
                     <Menu mnemonicParsing="false" text="Help">
                         <MenuItem fx:id="helpMenuItem" mnemonicParsing="false" onAction="#handleHelp" text="Help" />
                     </Menu>
-<<<<<<< HEAD
                     <Menu mnemonicParsing="false" text="View">
                         <MenuItem fx:id="resolveWindowMenuItem" mnemonicParsing="false" onAction="#handleResolve" text="Resolve" />
                     </Menu>
-=======
->>>>>>> d926c309
                 </MenuBar>
 
                 <StackPane fx:id="commandBoxPlaceholder" styleClass="pane-with-border" VBox.vgrow="NEVER">
@@ -58,13 +55,7 @@
                     <center>
                         <BorderPane>
                             <top>
-<<<<<<< HEAD
-                                <StackPane fx:id="resultPanelPlaceholder" BorderPane.alignment="CENTER" >
-                                        <Label text="Select an exercise to display its info"/>
-                                </StackPane>
-=======
                                 <StackPane fx:id="chartPlaceholder" BorderPane.alignment="CENTER"/>
->>>>>>> d926c309
                             </top>
                         </BorderPane>
                     </center>
