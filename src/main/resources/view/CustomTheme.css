--- conflicted
+++ resolved
@@ -101,7 +101,6 @@
     -fx-label-padding: 0 0 0 0;
     -fx-graphic-text-gap : 0;
     -fx-padding: 0 0 0 0;
-<<<<<<< HEAD
     -fx-background-color: rgb(229, 229, 229);
 }
 
@@ -111,19 +110,6 @@
 
 .list-cell:filled:odd {
     -fx-border-color: black black black black;
-=======
-    -fx-background-color: #f9f9f9;
-}
-
-.list-cell:filled:even {
-    -fx-background-color: #f9f9f9;
-    -fx-border-color: #ffffff #ffffff #87c4d7 #ffffff;
-}
-
-.list-cell:filled:odd {
-    -fx-background-color: #f9f9f9;
-    -fx-border-color: #ffffff #ffffff #87c4d7 #ffffff;
->>>>>>> 93fc1b28
 }
 
 .list-cell:filled:selected {
@@ -132,7 +118,6 @@
 }
 
 .list-cell:filled:selected #cardPane {
-<<<<<<< HEAD
     -fx-border-color: rgb(173, 255, 47);
     -fx-border-width: 5;
     -fx-effect: dropShadow(gaussian , rgba(173, 255, 47, 0.7), 10, 0.5,0,0 );
@@ -141,12 +126,6 @@
 
 .list-cell:filled:disabled #cardPane {
     -fx-opacity: 0.3;
-=======
-    -fx-border-color: #87c4d7;
-    -fx-border-width: 5;
-    -fx-effect: dropShadow(gaussian , rgba(32, 157, 229, 0.5), 10,0.5,0,0 );
-
->>>>>>> 93fc1b28
 }
 
 .list-cell .label {
@@ -345,11 +324,7 @@
 
 .scroll-bar .thumb {
     -fx-background-color: derive(#737373, 50%);
-<<<<<<< HEAD
-    -fx-background-insets: 0;
-=======
-    -fx-background-insets: 3;
->>>>>>> 93fc1b28
+    -fx-background-insets: 3 3 0 0;
     -fx-padding: 2 2 2 2;
 }
 
@@ -398,16 +373,8 @@
     -fx-border-top-width: 0px;
 }
 
-<<<<<<< HEAD
 .logoBox {
     -fx-background-color: rgb(0, 253, 119);
-=======
-.resolveWindowPanelText {
-    -fx-text-fill: #1d1d1d;
-}
-
-.logoBox {
-    -fx-background-color: #209de5;
 }
 
 .chartBox {
@@ -416,31 +383,7 @@
 }
 
 .chartBoxBorder {
-    -fx-background-color: linear-gradient(from 0% 0% to 100% 100%, #209de5, #4fb2ea);
-}
-
-.resourceListPanelBox {
-    -fx-background-color: rgb(249, 249, 249);
-    -fx-border-color: #ffffff #bababa #ffffff #ffffff;
-    -fx-border-top-width: 0px;
-}
-
-.logoBox {
-    -fx-background-color: #209de5;
->>>>>>> 93fc1b28
-}
-
-.chartBox {
-    -fx-border-color: #f9f9f9 #f9f9f9 #f9f9f9 #bababa;
-    -fx-border-style: chartBoxBorder;
-}
-
-.chartBoxBorder {
-<<<<<<< HEAD
     -fx-background-color: rgb(0, 253, 119);
-=======
-    -fx-background-color: linear-gradient(from 0% 0% to 100% 100%, #209de5, #4fb2ea);
->>>>>>> 93fc1b28
 }
 
 #cardPane {
@@ -524,25 +467,19 @@
     -fx-text-fill: black;
 }
 
-<<<<<<< HEAD
 .infoPanel_customProperties_listView {
     -fx-border-color: #FFFFFF;
     -fx-border-radius: 10;
     -fx-background-radius: 10
 }
 
-=======
->>>>>>> 93fc1b28
 .customProperties_cell {
     -fx-font-size: 18;
     -fx-font-style: bold;
     -fx-text-fill: black;
-<<<<<<< HEAD
 }
 
 .cardView {
     -fx-border-radius: 10;
     -fx-background-radius: 10;
-=======
->>>>>>> 93fc1b28
 }