--- conflicted
+++ resolved
@@ -126,15 +126,11 @@
 }
 
 .list-cell .label {
-<<<<<<< HEAD
-    -fx-text-fill: black;
+    -fx-text-fill: #000000;
 }
 
 .list-cell:empty {
     -fx-opacity: 0;
-=======
-    -fx-text-fill: #000000;
->>>>>>> da62ef7c
 }
 
 .cell_big_label {
@@ -318,13 +314,9 @@
 }
 
 .scroll-bar {
-<<<<<<< HEAD
+    -fx-background-color: derive(#bababa, 20%);
     -fx-background-radius: 10;
     -fx-border-radius: 10;
-    -fx-background-color: derive(#1d1d1d, 20%);
-=======
-    -fx-background-color: derive(#bababa, 20%);
->>>>>>> da62ef7c
 }
 
 .scroll-bar .thumb {
