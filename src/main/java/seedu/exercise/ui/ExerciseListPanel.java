package seedu.exercise.ui;

import java.util.List;
import java.util.Optional;
import java.util.logging.Logger;

import javafx.beans.value.ChangeListener;
import javafx.beans.value.ObservableValue;
import javafx.collections.ListChangeListener;
import javafx.collections.ObservableList;
import javafx.fxml.FXML;
import javafx.scene.control.ListCell;
import javafx.scene.control.ListView;
import javafx.scene.layout.Region;
import seedu.exercise.commons.core.LogsCenter;
import seedu.exercise.model.resource.Exercise;

/**
 * Panel containing the list of exercises.
 */
public class ExerciseListPanel extends UiPart<Region> {
    private static final String FXML = "ExerciseListPanel.fxml";
    private final Logger logger = LogsCenter.getLogger(getClass());

    private ObservableList<Exercise> exerciseList;

    @FXML
    private ListView<Exercise> exerciseListView;

    public ExerciseListPanel(ObservableList<Exercise> exerciseList) {
        super(FXML);
        this.exerciseList = exerciseList;
        exerciseListView.setItems(exerciseList);
        exerciseListView.setCellFactory(listView -> new ExerciseListViewCell());
    }

<<<<<<< HEAD
    public boolean isListEmpty() {
        return exerciseList.isEmpty();
    }

    public boolean isExerciseSelected() {
        return exerciseListView.getSelectionModel().getSelectedIndex() >= 0;
    }

    public Optional<Exercise> getSelectedExercise() {
        if (isExerciseSelected()) {
            return Optional.of(exerciseListView.getSelectionModel().getSelectedItem());
        } else {
            return Optional.empty();
        }
=======
    public ListView<Exercise> getExerciseListView() {
        return exerciseListView;
>>>>>>> 6ffc4a49
    }

    /**
     * Custom {@code ListCell} that displays the graphics of a {@code Exercise} using a {@code ExerciseInfoPanel}.
     */
    class ExerciseListViewCell extends ListCell<Exercise> {
        @Override
        protected void updateItem(Exercise exercise, boolean empty) {
            super.updateItem(exercise, empty);

            if (empty || exercise == null) {
                setGraphic(null);
                setText(null);
            } else {
                setGraphic(new ExerciseListCard(exercise, getIndex() + 1).getRoot());
            }
        }
    }

}<|MERGE_RESOLUTION|>--- conflicted
+++ resolved
@@ -34,7 +34,6 @@
         exerciseListView.setCellFactory(listView -> new ExerciseListViewCell());
     }
 
-<<<<<<< HEAD
     public boolean isListEmpty() {
         return exerciseList.isEmpty();
     }
@@ -49,10 +48,10 @@
         } else {
             return Optional.empty();
         }
-=======
+    }
+
     public ListView<Exercise> getExerciseListView() {
         return exerciseListView;
->>>>>>> 6ffc4a49
     }
 
     /**
