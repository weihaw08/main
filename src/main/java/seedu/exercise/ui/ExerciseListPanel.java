--- conflicted
+++ resolved
@@ -1,17 +1,10 @@
 package seedu.exercise.ui;
 
-<<<<<<< HEAD
-import java.util.Optional;
-import java.util.logging.Logger;
-
-import javafx.animation.FadeTransition;
-=======
 import static java.util.Objects.requireNonNull;
 
 import java.util.Optional;
 import java.util.logging.Logger;
 
->>>>>>> 93fc1b28
 import javafx.collections.ListChangeListener;
 import javafx.collections.ObservableList;
 import javafx.fxml.FXML;
@@ -19,7 +12,6 @@
 import javafx.scene.control.ListCell;
 import javafx.scene.control.ListView;
 import javafx.scene.layout.Region;
-import javafx.util.Duration;
 import seedu.exercise.commons.core.LogsCenter;
 import seedu.exercise.model.resource.Exercise;
 
@@ -28,7 +20,6 @@
  */
 public class ExerciseListPanel extends UiPart<Region> {
     private static final String FXML = "ExerciseListPanel.fxml";
-    private static final FadeTransition fade = new FadeTransition(Duration.millis(150));
     private final Logger logger = LogsCenter.getLogger(getClass());
 
     private ObservableList<Exercise> exerciseList;
@@ -81,14 +72,11 @@
         exerciseListView.getSelectionModel().select(index);
     }
 
-<<<<<<< HEAD
-=======
     public void setPanelTitleText(String title) {
         requireNonNull(title);
         exerciseTitle.setText(title);
     }
 
->>>>>>> 93fc1b28
     /**
      * Custom {@code ListCell} that displays the graphics of a {@code Exercise} using a {@code ExerciseInfoPanel}.
      */
@@ -105,4 +93,5 @@
             }
         }
     }
+
 }