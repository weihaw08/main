--- conflicted
+++ resolved
@@ -10,52 +10,16 @@
 public abstract class DeleteCommand extends Command {
     public static final String COMMAND_WORD = "delete";
 
-<<<<<<< HEAD
-    public static final String MESSAGE_USAGE = COMMAND_WORD
-        + ": Deletes the exercise identified by the index number used in the displayed exercise list.\n"
-        + "Parameters: INDEX (must be a positive integer)\n"
-        + "Example: " + COMMAND_WORD + " 1";
-
-    public static final String MESSAGE_DELETE_EXERCISE_SUCCESS = "Deleted Exercise: %1$s";
-=======
     public static final String MESSAGE_USAGE_EXERCISE = "Parameters: INDEX (must be a positive integer)\n"
             + "\t\tExample: " + COMMAND_WORD + " " + PREFIX_CATEGORY + "exercise " + PREFIX_INDEX + "1";
->>>>>>> b44a7ed8
 
     public static final String MESSAGE_USAGE_REGIME = "Parameters: REGIME NAME, INDEX (must be a positive integer)\n"
             + "\t\tExample: " + COMMAND_WORD + " " + PREFIX_CATEGORY + "regime "
             + PREFIX_NAME + "level 1 " + PREFIX_INDEX + "1";
 
-<<<<<<< HEAD
-    public DeleteCommand(Index targetIndex) {
-        this.targetIndex = targetIndex;
-    }
-
-    @Override
-    public CommandResult execute(Model model) throws CommandException {
-        requireNonNull(model);
-        List<Exercise> lastShownList = model.getFilteredExerciseList();
-
-        if (targetIndex.getZeroBased() >= lastShownList.size()) {
-            throw new CommandException(Messages.MESSAGE_INVALID_EXERCISE_DISPLAYED_INDEX);
-        }
-
-        Exercise exerciseToDelete = lastShownList.get(targetIndex.getZeroBased());
-        model.deleteExercise(exerciseToDelete);
-        return new CommandResult(String.format(MESSAGE_DELETE_EXERCISE_SUCCESS, exerciseToDelete));
-    }
-
-    @Override
-    public boolean equals(Object other) {
-        return other == this // short circuit if same object
-            || (other instanceof DeleteCommand // instanceof handles nulls
-            && targetIndex.equals(((DeleteCommand) other).targetIndex)); // state check
-    }
-=======
     public static final String MESSAGE_USAGE = COMMAND_WORD
             + ": Deletes the exercise identified by the index number used in the displayed exercise list.\n"
             + "or Deletes the regimes/exercise in regime identified by name/index in the displayed regime list\n"
             + "EXERCISE: " + MESSAGE_USAGE_EXERCISE + "\n"
             + "REGIME: " + MESSAGE_USAGE_REGIME;
->>>>>>> b44a7ed8
 }