--- conflicted
+++ resolved
@@ -25,13 +25,9 @@
     private PropertyManagerStorage propertyManagerStorage;
 
 
-<<<<<<< HEAD
-    public StorageManager(ExerciseBookStorage exerciseBookStorage, UserPrefsStorage userPrefsStorage,
+    public StorageManager(ExerciseBookStorage exerciseBookStorage,
+                          RegimeBookStorage regimeBookStorage, UserPrefsStorage userPrefsStorage,
                           PropertyManagerStorage propertyManagerStorage) {
-=======
-    public StorageManager(ExerciseBookStorage exerciseBookStorage,
-                          RegimeBookStorage regimeBookStorage, UserPrefsStorage userPrefsStorage) {
->>>>>>> b44a7ed8
         super();
         this.exerciseBookStorage = exerciseBookStorage;
         this.regimeBookStorage = regimeBookStorage;
@@ -86,7 +82,6 @@
         exerciseBookStorage.saveExerciseBook(exerciseBook, filePath);
     }
 
-<<<<<<< HEAD
     // ================ PropertyManager methods ==============================
     @Override
     public Path getPropertyManagerFilePath() {
@@ -113,7 +108,8 @@
     public void savePropertyManager(PropertyManager propertyManager, Path filePath) throws IOException {
         logger.fine("Attempting to write to data file: " + filePath);
         propertyManagerStorage.savePropertyManager(propertyManager, filePath);
-=======
+    }
+
     //===============RegimeBook methods=============================================
     @Override
     public Path getRegimeBookFilePath() {
@@ -140,6 +136,5 @@
     public void saveRegimeBook(ReadOnlyRegimeBook regimeBook, Path filePath) throws IOException {
         logger.fine("Attempting to write to data file: " + filePath);
         regimeBookStorage.saveRegimeBook(regimeBook, filePath);
->>>>>>> b44a7ed8
     }
 }