package seedu.exercise;

import static seedu.exercise.model.util.DefaultPropertyManagerUtil.getDefaultPropertyManager;

import java.io.IOException;
import java.nio.file.Path;
import java.util.Optional;
import java.util.logging.Logger;

import javafx.application.Application;
import javafx.stage.Stage;
import seedu.exercise.commons.core.Config;
import seedu.exercise.commons.core.LogsCenter;
import seedu.exercise.commons.core.Version;
import seedu.exercise.commons.exceptions.DataConversionException;
import seedu.exercise.commons.util.ConfigUtil;
import seedu.exercise.commons.util.StringUtil;
import seedu.exercise.logic.Logic;
import seedu.exercise.logic.LogicManager;
import seedu.exercise.model.ExerciseBook;
import seedu.exercise.model.Model;
import seedu.exercise.model.ModelManager;
import seedu.exercise.model.ReadOnlyExerciseBook;
import seedu.exercise.model.ReadOnlyRegimeBook;
import seedu.exercise.model.ReadOnlyUserPrefs;
import seedu.exercise.model.RegimeBook;
import seedu.exercise.model.UserPrefs;
import seedu.exercise.model.exercise.PropertyManager;
import seedu.exercise.model.util.DefaultPropertyManagerUtil;
import seedu.exercise.model.util.SampleDataUtil;
import seedu.exercise.storage.ExerciseBookStorage;
import seedu.exercise.storage.JsonExerciseBookStorage;
<<<<<<< HEAD
import seedu.exercise.storage.JsonPropertyManagerStorage;
import seedu.exercise.storage.JsonUserPrefsStorage;
import seedu.exercise.storage.PropertyManagerStorage;
=======
import seedu.exercise.storage.JsonRegimeBookStorage;
import seedu.exercise.storage.JsonUserPrefsStorage;
import seedu.exercise.storage.RegimeBookStorage;
>>>>>>> b44a7ed8
import seedu.exercise.storage.Storage;
import seedu.exercise.storage.StorageManager;
import seedu.exercise.storage.UserPrefsStorage;
import seedu.exercise.ui.Ui;
import seedu.exercise.ui.UiManager;

/**
 * Runs the application.
 */
public class MainApp extends Application {

    public static final Version VERSION = new Version(0, 6, 0, true);

    private static final Logger logger = LogsCenter.getLogger(MainApp.class);

    protected Ui ui;
    protected Logic logic;
    protected Storage storage;
    protected Model model;
    protected Config config;

    @Override
    public void init() throws Exception {
        logger.info("=============================[ Initializing ExerciseBook ]===========================");
        super.init();

        AppParameters appParameters = AppParameters.parse(getParameters());
        config = initConfig(appParameters.getConfigPath());

        UserPrefsStorage userPrefsStorage = new JsonUserPrefsStorage(config.getUserPrefsFilePath());
        UserPrefs userPrefs = initPrefs(userPrefsStorage);
        ExerciseBookStorage exerciseBookStorage = new JsonExerciseBookStorage(userPrefs.getExerciseBookFilePath());
<<<<<<< HEAD
        PropertyManagerStorage propertyManagerStorage =
            new JsonPropertyManagerStorage(userPrefs.getPropertyManagerFilePath());
        storage = new StorageManager(exerciseBookStorage, userPrefsStorage, propertyManagerStorage);
=======
        RegimeBookStorage regimeBookStorage = new JsonRegimeBookStorage(userPrefs.getRegimeBookFilePath());
        storage = new StorageManager(exerciseBookStorage, regimeBookStorage, userPrefsStorage);
>>>>>>> b44a7ed8

        initLogging(config);

        model = initModelManager(storage, userPrefs);

        logic = new LogicManager(model, storage);

        ui = new UiManager(logic);
    }

    /**
     * Returns a {@code ModelManager} with the data from {@code storage}'s exercise book and {@code userPrefs}. <br>
     * The data from the sample exercise book will be used instead if {@code storage}'s exercise book is not found,
     * or an empty exercise book will be used instead if errors occur when reading {@code storage}'s exercise book.
     */
    private Model initModelManager(Storage storage, ReadOnlyUserPrefs userPrefs) {
        Optional<ReadOnlyExerciseBook> exerciseBookOptional;
<<<<<<< HEAD
        Optional<PropertyManager> propertyManagerOptional;
        ReadOnlyExerciseBook initialData;
        PropertyManager initialPropertyManager;
=======
        ReadOnlyExerciseBook initialExerciseData;
        Optional<ReadOnlyRegimeBook> regimeBookOptional;
        ReadOnlyRegimeBook initialRegimeData;
>>>>>>> b44a7ed8
        try {
            exerciseBookOptional = storage.readExerciseBook();
            if (!exerciseBookOptional.isPresent()) {
                logger.info("Data file for ExerciseBook not found. Will be starting with a sample ExerciseBook");
            }
<<<<<<< HEAD
            initialData = exerciseBookOptional.orElseGet(SampleDataUtil::getSampleExerciseBook);

            propertyManagerOptional = storage.readPropertyManager();
            if (!propertyManagerOptional.isPresent()) {
                logger.info("Data for PropertyManager not found. Will be starting with default PropertyManager");
            }
            initialPropertyManager =
                propertyManagerOptional.orElseGet(DefaultPropertyManagerUtil::getDefaultPropertyManager);

        } catch (DataConversionException e) {
            logger.warning("Data file not in the correct format. Will be starting with an empty ExerciseBook");
            initialData = new ExerciseBook();
            initialPropertyManager = getDefaultPropertyManager();
        } catch (IOException e) {
            logger.warning("Problem while reading from the file. Will be starting with an empty ExerciseBook");
            initialData = new ExerciseBook();
            initialPropertyManager = getDefaultPropertyManager();
        }

        return new ModelManager(initialData, userPrefs, initialPropertyManager);
=======
            initialExerciseData = exerciseBookOptional.orElseGet(SampleDataUtil::getSampleExerciseBook);
        } catch (DataConversionException e) {
            logger.warning("Data file not in the correct format. Will be starting with an empty ExerciseBook");
            initialExerciseData = new ExerciseBook();
        } catch (IOException e) {
            logger.warning("Problem while reading from the file. Will be starting with an empty ExerciseBook");
            initialExerciseData = new ExerciseBook();
        }

        try {
            regimeBookOptional = storage.readRegimeBook();
            if (!regimeBookOptional.isPresent()) {
                logger.info("Data file not found. Will be starting with a sample RegimeBook");
            }
            initialRegimeData = regimeBookOptional.orElseGet(SampleDataUtil::getSampleRegimeBook);
        } catch (DataConversionException e) {
            logger.warning("Data file not in the correct format. Will be starting with an empty RegimeBook");
            initialRegimeData = new RegimeBook();
        } catch (IOException e) {
            logger.warning("Problem while reading from the file. Will be starting with an empty RegimeBook");
            initialRegimeData = new RegimeBook();
        }

        return new ModelManager(initialExerciseData, initialRegimeData, userPrefs);
>>>>>>> b44a7ed8
    }

    private void initLogging(Config config) {
        LogsCenter.init(config);
    }

    /**
     * Returns a {@code Config} using the file at {@code configFilePath}. <br>
     * The default file path {@code Config#DEFAULT_CONFIG_FILE} will be used instead
     * if {@code configFilePath} is null.
     */
    protected Config initConfig(Path configFilePath) {
        Config initializedConfig;
        Path configFilePathUsed;

        configFilePathUsed = Config.DEFAULT_CONFIG_FILE;

        if (configFilePath != null) {
            logger.info("Custom Config file specified " + configFilePath);
            configFilePathUsed = configFilePath;
        }

        logger.info("Using config file : " + configFilePathUsed);

        try {
            Optional<Config> configOptional = ConfigUtil.readConfig(configFilePathUsed);
            initializedConfig = configOptional.orElse(new Config());
        } catch (DataConversionException e) {
            logger.warning("Config file at " + configFilePathUsed + " is not in the correct format. "
                    + "Using default config properties");
            initializedConfig = new Config();
        }

        //Update config file in case it was missing to begin with or there are new/unused fields
        try {
            ConfigUtil.saveConfig(initializedConfig, configFilePathUsed);
        } catch (IOException e) {
            logger.warning("Failed to save config file : " + StringUtil.getDetails(e));
        }
        return initializedConfig;
    }

    /**
     * Returns a {@code UserPrefs} using the file at {@code storage}'s user prefs file path,
     * or a new {@code UserPrefs} with default configuration if errors occur when
     * reading from the file.
     */
    protected UserPrefs initPrefs(UserPrefsStorage storage) {
        Path prefsFilePath = storage.getUserPrefsFilePath();
        logger.info("Using prefs file : " + prefsFilePath);

        UserPrefs initializedPrefs;
        try {
            Optional<UserPrefs> prefsOptional = storage.readUserPrefs();
            initializedPrefs = prefsOptional.orElse(new UserPrefs());
        } catch (DataConversionException e) {
            logger.warning("UserPrefs file at " + prefsFilePath + " is not in the correct format. "
                    + "Using default user prefs");
            initializedPrefs = new UserPrefs();
        } catch (IOException e) {
            logger.warning("Problem while reading from the file. Will be starting with an empty ExerciseBook");
            initializedPrefs = new UserPrefs();
        }

        //Update prefs file in case it was missing to begin with or there are new/unused fields
        try {
            storage.saveUserPrefs(initializedPrefs);
        } catch (IOException e) {
            logger.warning("Failed to save config file : " + StringUtil.getDetails(e));
        }

        return initializedPrefs;
    }

    @Override
    public void start(Stage primaryStage) {
        logger.info("Starting ExerciseBook " + MainApp.VERSION);
        ui.start(primaryStage);
    }

    @Override
    public void stop() {
        logger.info("============================ [ Stopping Exercise Book ] =============================");
        try {
            storage.saveUserPrefs(model.getUserPrefs());
        } catch (IOException e) {
            logger.severe("Failed to save preferences " + StringUtil.getDetails(e));
        }
    }
}<|MERGE_RESOLUTION|>--- conflicted
+++ resolved
@@ -30,15 +30,11 @@
 import seedu.exercise.model.util.SampleDataUtil;
 import seedu.exercise.storage.ExerciseBookStorage;
 import seedu.exercise.storage.JsonExerciseBookStorage;
-<<<<<<< HEAD
 import seedu.exercise.storage.JsonPropertyManagerStorage;
+import seedu.exercise.storage.JsonRegimeBookStorage;
 import seedu.exercise.storage.JsonUserPrefsStorage;
 import seedu.exercise.storage.PropertyManagerStorage;
-=======
-import seedu.exercise.storage.JsonRegimeBookStorage;
-import seedu.exercise.storage.JsonUserPrefsStorage;
 import seedu.exercise.storage.RegimeBookStorage;
->>>>>>> b44a7ed8
 import seedu.exercise.storage.Storage;
 import seedu.exercise.storage.StorageManager;
 import seedu.exercise.storage.UserPrefsStorage;
@@ -71,14 +67,11 @@
         UserPrefsStorage userPrefsStorage = new JsonUserPrefsStorage(config.getUserPrefsFilePath());
         UserPrefs userPrefs = initPrefs(userPrefsStorage);
         ExerciseBookStorage exerciseBookStorage = new JsonExerciseBookStorage(userPrefs.getExerciseBookFilePath());
-<<<<<<< HEAD
+        RegimeBookStorage regimeBookStorage = new JsonRegimeBookStorage(userPrefs.getRegimeBookFilePath());
         PropertyManagerStorage propertyManagerStorage =
             new JsonPropertyManagerStorage(userPrefs.getPropertyManagerFilePath());
-        storage = new StorageManager(exerciseBookStorage, userPrefsStorage, propertyManagerStorage);
-=======
-        RegimeBookStorage regimeBookStorage = new JsonRegimeBookStorage(userPrefs.getRegimeBookFilePath());
-        storage = new StorageManager(exerciseBookStorage, regimeBookStorage, userPrefsStorage);
->>>>>>> b44a7ed8
+        storage = new StorageManager(exerciseBookStorage, regimeBookStorage, userPrefsStorage, propertyManagerStorage);
+
 
         initLogging(config);
 
@@ -95,68 +88,74 @@
      * or an empty exercise book will be used instead if errors occur when reading {@code storage}'s exercise book.
      */
     private Model initModelManager(Storage storage, ReadOnlyUserPrefs userPrefs) {
+        ReadOnlyExerciseBook initialExerciseData = getInitialExerciseData(storage);
+        ReadOnlyRegimeBook initialRegimeData = getInitialRegimeData(storage);
+        PropertyManager initialPropertyManager = getInitialPropertyManager(storage);
+        return new ModelManager(initialExerciseData, initialRegimeData, userPrefs, initialPropertyManager);
+    }
+
+    private ReadOnlyExerciseBook getInitialExerciseData(Storage storage) {
         Optional<ReadOnlyExerciseBook> exerciseBookOptional;
-<<<<<<< HEAD
-        Optional<PropertyManager> propertyManagerOptional;
-        ReadOnlyExerciseBook initialData;
-        PropertyManager initialPropertyManager;
-=======
         ReadOnlyExerciseBook initialExerciseData;
+
+        try {
+            exerciseBookOptional = storage.readExerciseBook();
+            if (exerciseBookOptional.isEmpty()) {
+                logger.info("Data file for ExerciseBook not found. Will be starting with a sample ExerciseBook");
+            }
+            initialExerciseData = exerciseBookOptional.orElseGet(SampleDataUtil::getSampleExerciseBook);
+        } catch (DataConversionException e) {
+            logger.warning("Data file not in the correct format. Will be starting with an empty ExerciseBook");
+            initialExerciseData = new ExerciseBook();
+        } catch (IOException e) {
+            logger.warning("Problem while reading from the file. Will be starting with an empty ExerciseBook");
+            initialExerciseData = new ExerciseBook();
+        }
+        return initialExerciseData;
+    }
+
+    private ReadOnlyRegimeBook getInitialRegimeData(Storage storage) {
         Optional<ReadOnlyRegimeBook> regimeBookOptional;
         ReadOnlyRegimeBook initialRegimeData;
->>>>>>> b44a7ed8
-        try {
-            exerciseBookOptional = storage.readExerciseBook();
-            if (!exerciseBookOptional.isPresent()) {
-                logger.info("Data file for ExerciseBook not found. Will be starting with a sample ExerciseBook");
+
+        try {
+            regimeBookOptional = storage.readRegimeBook();
+            if (regimeBookOptional.isEmpty()) {
+                logger.info("Data file not found. Will be starting with a sample RegimeBook");
             }
-<<<<<<< HEAD
-            initialData = exerciseBookOptional.orElseGet(SampleDataUtil::getSampleExerciseBook);
-
+            initialRegimeData = regimeBookOptional.orElseGet(SampleDataUtil::getSampleRegimeBook);
+        } catch (DataConversionException e) {
+            logger.warning("Data file not in the correct format. Will be starting with an empty RegimeBook");
+            initialRegimeData = new RegimeBook();
+        } catch (IOException e) {
+            logger.warning("Problem while reading from the file. Will be starting with an empty RegimeBook");
+            initialRegimeData = new RegimeBook();
+        }
+        return initialRegimeData;
+    }
+
+    private PropertyManager getInitialPropertyManager(Storage storage) {
+        Optional<PropertyManager> propertyManagerOptional;
+        PropertyManager initialPropertyManager;
+
+        try {
             propertyManagerOptional = storage.readPropertyManager();
-            if (!propertyManagerOptional.isPresent()) {
-                logger.info("Data for PropertyManager not found. Will be starting with default PropertyManager");
+            if (propertyManagerOptional.isEmpty()) {
+                logger.info("Data for PropertyManager not found. Will be starting with a"
+                    + " default PropertyManager");
             }
             initialPropertyManager =
                 propertyManagerOptional.orElseGet(DefaultPropertyManagerUtil::getDefaultPropertyManager);
-
-        } catch (DataConversionException e) {
-            logger.warning("Data file not in the correct format. Will be starting with an empty ExerciseBook");
-            initialData = new ExerciseBook();
+        } catch (DataConversionException e) {
+            logger.warning("Data file not in the correct format. Will be starting with "
+                + " a default PropertyManager");
             initialPropertyManager = getDefaultPropertyManager();
         } catch (IOException e) {
-            logger.warning("Problem while reading from the file. Will be starting with an empty ExerciseBook");
-            initialData = new ExerciseBook();
+            logger.warning("Problem while reading from the file. Will be starting with "
+                + "a default PropertyManager");
             initialPropertyManager = getDefaultPropertyManager();
         }
-
-        return new ModelManager(initialData, userPrefs, initialPropertyManager);
-=======
-            initialExerciseData = exerciseBookOptional.orElseGet(SampleDataUtil::getSampleExerciseBook);
-        } catch (DataConversionException e) {
-            logger.warning("Data file not in the correct format. Will be starting with an empty ExerciseBook");
-            initialExerciseData = new ExerciseBook();
-        } catch (IOException e) {
-            logger.warning("Problem while reading from the file. Will be starting with an empty ExerciseBook");
-            initialExerciseData = new ExerciseBook();
-        }
-
-        try {
-            regimeBookOptional = storage.readRegimeBook();
-            if (!regimeBookOptional.isPresent()) {
-                logger.info("Data file not found. Will be starting with a sample RegimeBook");
-            }
-            initialRegimeData = regimeBookOptional.orElseGet(SampleDataUtil::getSampleRegimeBook);
-        } catch (DataConversionException e) {
-            logger.warning("Data file not in the correct format. Will be starting with an empty RegimeBook");
-            initialRegimeData = new RegimeBook();
-        } catch (IOException e) {
-            logger.warning("Problem while reading from the file. Will be starting with an empty RegimeBook");
-            initialRegimeData = new RegimeBook();
-        }
-
-        return new ModelManager(initialExerciseData, initialRegimeData, userPrefs);
->>>>>>> b44a7ed8
+        return initialPropertyManager;
     }
 
     private void initLogging(Config config) {
@@ -186,7 +185,7 @@
             initializedConfig = configOptional.orElse(new Config());
         } catch (DataConversionException e) {
             logger.warning("Config file at " + configFilePathUsed + " is not in the correct format. "
-                    + "Using default config properties");
+                + "Using default config properties");
             initializedConfig = new Config();
         }
 
@@ -214,7 +213,7 @@
             initializedPrefs = prefsOptional.orElse(new UserPrefs());
         } catch (DataConversionException e) {
             logger.warning("UserPrefs file at " + prefsFilePath + " is not in the correct format. "
-                    + "Using default user prefs");
+                + "Using default user prefs");
             initializedPrefs = new UserPrefs();
         } catch (IOException e) {
             logger.warning("Problem while reading from the file. Will be starting with an empty ExerciseBook");
