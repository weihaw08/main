--- conflicted
+++ resolved
@@ -15,11 +15,8 @@
 
     private GuiSettings guiSettings = new GuiSettings();
     private Path exerciseBookFilePath = Paths.get("data" , "exercisebook.json");
-<<<<<<< HEAD
     private Path propertyManagerFilePath = Paths.get("data", "propertymanager.json");
-=======
     private Path regimeBookFilePath = Paths.get("data", "regimebook.json");
->>>>>>> b44a7ed8
 
     /**
      * Creates a {@code UserPrefs} with default values.
@@ -41,11 +38,8 @@
         requireNonNull(newUserPrefs);
         setGuiSettings(newUserPrefs.getGuiSettings());
         setExerciseBookFilePath(newUserPrefs.getExerciseBookFilePath());
-<<<<<<< HEAD
+        setRegimeBookFilePath(newUserPrefs.getRegimeBookFilePath());
         setPropertyManagerFilePath(newUserPrefs.getPropertyManagerFilePath());
-=======
-        setRegimeBookFilePath(newUserPrefs.getRegimeBookFilePath());
->>>>>>> b44a7ed8
     }
 
     public GuiSettings getGuiSettings() {
