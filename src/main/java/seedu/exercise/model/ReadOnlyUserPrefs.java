--- conflicted
+++ resolved
@@ -13,10 +13,8 @@
 
     Path getExerciseBookFilePath();
 
-<<<<<<< HEAD
     Path getPropertyManagerFilePath();
-=======
+
     Path getRegimeBookFilePath();
->>>>>>> b44a7ed8
 
 }