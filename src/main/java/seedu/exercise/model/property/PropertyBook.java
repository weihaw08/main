package seedu.exercise.model.property;

<<<<<<< HEAD
import static seedu.exercise.commons.util.CollectionUtil.requireAllNonNull;
import static seedu.exercise.logic.parser.CliSyntax.setPrefixesSet;
import static seedu.exercise.model.util.DefaultPropertyBookUtil.getDefaultFullNames;
import static seedu.exercise.model.util.DefaultPropertyBookUtil.getDefaultPrefixes;
=======
import static seedu.exercise.logic.parser.CliSyntax.setPropertyPrefixesSet;
>>>>>>> 876151b3

import java.util.Collections;
import java.util.HashSet;
import java.util.Objects;
import java.util.Optional;
import java.util.Set;

import seedu.exercise.logic.parser.Prefix;

/**
 * Helps to keep track of all the existing prefixes and full names for both default and custom properties.
 * It also helps to keep track of all the existing custom properties that have been defined by the user.
 */
public class PropertyBook {
    private static final Set<CustomProperty> CUSTOM_PROPERTIES = new HashSet<>();

    // Helps to ensure that the prefixes used in add/edit command and full names of default
    // properties are always present.
    private final Set<Prefix> prefixes = getDefaultPrefixes();
    private final Set<String> fullNames = getDefaultFullNames();

    /**
     * Initialises an instance of {@code PropertyBook} object. If any full name/prefix are present in the custom
     * property but not in the prefixes
     *
     * @param customProperties the set of custom properties to be added to the {@code PropertyBook}
     */
    public PropertyBook(Set<CustomProperty> customProperties) {
        requireAllNonNull(customProperties);
        addCustomProperties(customProperties);
        setPrefixesAndFullNames(customProperties);
    }

    /**
     * Adds in all the custom properties that are present in the given {@code Set<CustomProperty> customProperties}
     * into the PropertyBook.
     *
     * @param customProperties the custom properties to be added
     */
    public void addCustomProperties(Set<CustomProperty> customProperties) {
        CUSTOM_PROPERTIES.addAll(customProperties);
        setPrefixesAndFullNames(customProperties);
    }

    /**
     * Clears all of the custom properties in PropertyBook.
     */
    public void clearCustomProperties() {
        CUSTOM_PROPERTIES.clear();
        prefixes.retainAll(getDefaultPrefixes());
        fullNames.retainAll(getDefaultFullNames());
    }

    /**
     * Returns an immutable custom properties set, which throws {@code UnsupportedOperationException}
     * if modification is attempted.
     */
    public static Set<CustomProperty> getCustomProperties() {
        return Collections.unmodifiableSet(CUSTOM_PROPERTIES);
    }

    /**
     * Adds the newly defined custom property into the manager.
     */
    public void addCustomProperty(CustomProperty customProperty) {
        Prefix newPrefix = customProperty.getPrefix();
        String newFullName = customProperty.getFullName();
        addPrefix(newPrefix);
        addFullName(newFullName);
        CUSTOM_PROPERTIES.add(customProperty);
        updatePropertyPrefixes();
    }

    /**
     * Removes the custom property with the associated {@code fullName}, if such a custom property
     * exists.
     */
    public void removeCustomProperty(String fullName) {
        Optional<CustomProperty> toRemove = retrieveCustomProperty(fullName);
        if (toRemove.isPresent()) {
            removeCustomProperty(toRemove.get());
        }
    }

    /**
     * Removes the given {@code customProperty} and its associated prefix and full name from
     * PropertyBook.
     */
    private void removeCustomProperty(CustomProperty toRemove) {
        Prefix prefixToRemove = toRemove.getPrefix();
        String fullNameToRemove = toRemove.getFullName();
        removePrefix(prefixToRemove);
        removeFullName(fullNameToRemove);
        CUSTOM_PROPERTIES.remove(toRemove);
        updatePropertyPrefixes();
    }

    public void updatePropertyPrefixes() {
        setPrefixesSet(Collections.unmodifiableSet(prefixes));
    }


    /**
     * Checks if the prefix has already been used by a property.
     */
    public boolean isPrefixUsed(Prefix prefix) {
        return prefixes.contains(prefix);
    }

    /**
     * Checks if the full name has already been used by a property.
     */
    public boolean isFullNameUsed(String fullName) {
        return fullNames.contains(fullName);
    }

<<<<<<< HEAD
=======
    public void updatePropertyPrefixes() {
        setPropertyPrefixesSet(getPrefixes());
    }
>>>>>>> 876151b3

    @Override
    public boolean equals(Object other) {
        if (other == this) {
            return true;
        }

        if (!(other instanceof PropertyBook)) {
            return false;
        }

        PropertyBook anotherManager = (PropertyBook) other;
        return prefixes.equals(anotherManager.prefixes)
            && fullNames.equals(anotherManager.fullNames);
    }

    @Override
    public int hashCode() {
        return Objects.hash(prefixes, fullNames);
    }


    private void setPrefixesAndFullNames(Set<CustomProperty> customProperties) {
        for (CustomProperty property : customProperties) {
            this.addPrefix(property.getPrefix());
            this.addFullName(property.getFullName());
        }
    }

    /**
     * Adds the prefix of a newly defined custom property.
     */
    private void addPrefix(Prefix prefix) {
        prefixes.add(prefix);
    }

    /**
     * Adds the full name of a newly defined custom property.
     */
    private void addFullName(String fullName) {
        fullNames.add(fullName);
    }

    /**
     * Removes the prefix of a custom property from {@code prefixes}.
     */
    private void removePrefix(Prefix prefix) {
        prefixes.remove(prefix);
    }

    /**
     * Removes the full name of a custom property from {@code fullNames}.
     */
    private void removeFullName(String fullName) {
        fullNames.remove(fullName);
    }

    /**
     * Retrieves the custom property with the given {@code fullName}.
     */
    private Optional<CustomProperty> retrieveCustomProperty(String fullName) {
        Optional<CustomProperty> retrieved = Optional.empty();
        for (CustomProperty customProperty : CUSTOM_PROPERTIES) {
            if (customProperty.getFullName().equals(fullName)) {
                retrieved = Optional.of(customProperty);
                break;
            }
        }
        return retrieved;
    }
}<|MERGE_RESOLUTION|>--- conflicted
+++ resolved
@@ -1,13 +1,9 @@
 package seedu.exercise.model.property;
 
-<<<<<<< HEAD
 import static seedu.exercise.commons.util.CollectionUtil.requireAllNonNull;
-import static seedu.exercise.logic.parser.CliSyntax.setPrefixesSet;
+import static seedu.exercise.logic.parser.CliSyntax.setPropertyPrefixesSet;
 import static seedu.exercise.model.util.DefaultPropertyBookUtil.getDefaultFullNames;
 import static seedu.exercise.model.util.DefaultPropertyBookUtil.getDefaultPrefixes;
-=======
-import static seedu.exercise.logic.parser.CliSyntax.setPropertyPrefixesSet;
->>>>>>> 876151b3
 
 import java.util.Collections;
 import java.util.HashSet;
@@ -106,7 +102,7 @@
     }
 
     public void updatePropertyPrefixes() {
-        setPrefixesSet(Collections.unmodifiableSet(prefixes));
+        setPropertyPrefixesSet(Collections.unmodifiableSet(prefixes));
     }
 
 
@@ -124,12 +120,6 @@
         return fullNames.contains(fullName);
     }
 
-<<<<<<< HEAD
-=======
-    public void updatePropertyPrefixes() {
-        setPropertyPrefixesSet(getPrefixes());
-    }
->>>>>>> 876151b3
 
     @Override
     public boolean equals(Object other) {
