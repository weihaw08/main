package seedu.exercise.model;

import java.nio.file.Path;
import java.util.List;
import java.util.function.Predicate;

import javafx.collections.ObservableList;
import seedu.exercise.commons.core.GuiSettings;
import seedu.exercise.commons.core.State;
import seedu.exercise.commons.core.index.Index;
import seedu.exercise.logic.commands.statistic.Statistic;
import seedu.exercise.model.conflict.Conflict;
import seedu.exercise.model.property.Name;
import seedu.exercise.model.resource.Exercise;
import seedu.exercise.model.resource.Regime;
import seedu.exercise.model.resource.Schedule;

/**
 * The API of the Model component.
 */
public interface Model {
    /**
     * {@code Predicate} that always evaluate to true
     */
    Predicate<Exercise> PREDICATE_SHOW_ALL_EXERCISES = unused -> true;

    /**
     * Replaces user prefs data with the data in {@code userPrefs}.
     */
    void setUserPrefs(ReadOnlyUserPrefs userPrefs);

    /**
     * Returns the user prefs.
     */
    ReadOnlyUserPrefs getUserPrefs();

    /**
     * Returns the user prefs' GUI settings.
     */
    GuiSettings getGuiSettings();

    /**
     * Sets the user prefs' GUI settings.
     */
    void setGuiSettings(GuiSettings guiSettings);

    /**
     * Returns the user prefs' exercise book file path.
     */
    Path getExerciseBookFilePath();

    /**
     * Sets the user prefs' exercise book file path.
     */
    void setExerciseBookFilePath(Path exerciseBookFilePath);

    /**
     * Replaces exercise book data with the data in {@code anotherBook}.
     */
    void setExerciseBook(ReadOnlyResourceBook<Exercise> anotherBook);

    /**
     * Returns the data in the exercise book
     */
    ReadOnlyResourceBook<Exercise> getExerciseBookData();

    /**
     * Returns true if an exercise with the same identity as {@code exercise} exists in the exercise book.
     */
    boolean hasExercise(Exercise exercise);

    /**
     * Deletes the given exercise.
     * The exercise must exist in the exercise book.
     */
    void deleteExercise(Exercise target);

    /**
     * Adds the given exercise.
     * {@code exercise} must not already exist in exercise book.
     */
    void addExercise(Exercise exercise);

    /**
     * Replaces the given exercise {@code target} with {@code editedExercise}.
     * {@code target} must exist in exercise book.
     * The exercise identity of {@code editedExercise} must not be the same as another existing exercise in
     * the exercise book.
     */
    void setExercise(Exercise target, Exercise editedExercise);

    /**
     * Returns an unmodifiable view of the filtered exercise list
     */
    ObservableList<Exercise> getFilteredExerciseList();

    /**
     * Returns an unmodifiable view of the filtered regime list
     */
    ObservableList<Regime> getFilteredRegimeList();

    /**
     * Returns an unmodifiable view of the filtered schedule list
     */
    ObservableList<Schedule> getFilteredScheduleList();

    /**
     * Returns the user prefs' regime book file path.
     */
    Path getRegimeBookFilePath();

    /**
     * Sets the user prefs' regime book file path.
     */
    void setRegimeBookFilePath(Path regimeBookFilePath);

    /**
     * Replaces regime book data with the data in {@code anotherBook}.
     */
    void setRegimeBook(ReadOnlyResourceBook<Regime> anotherBook);

    /**
     * Returns the data in the regime book
     */
    ReadOnlyResourceBook<Regime> getAllRegimeData();

    /**
     * Returns true if an regime with the same identity as {@code regime} exists in the regime book.
     */
    boolean hasRegime(Regime regime);

    /**
     * Adds the given regime.
     * {@code regime} must not already exist in regime book.
     */
    void addRegime(Regime regime);

    /**
     * Replaces the given regime {@code target} with {@code editedRegime}.
     * {@code target} must exist in regime book.
     * The regime identity of {@code editedRegime} must not be the same as another existing regime in
     * the regime book.
     */
    void setRegime(Regime target, Regime editedRegime);

    /**
     * Deletes the given regime.
     * The regime must exist in the regime book.
     */
    void deleteRegime(Regime regime);

    /**
     * Returns the index of regime in regime book.
     */
    int getRegimeIndex(Regime regime);

    /**
     * Returns true if another schedule has been scheduled on the same date as {@code schedule}.
     */
    boolean hasSchedule(Schedule schedule);

    /**
     * Schedules a {@code schedule} for the user.
     * It must be guaranteed that there is no existing schedule in the {@code ReadOnlyResourceBook<Schedule>}
     */
    void addSchedule(Schedule schedule);

    /**
     * Removes a {@code schedule} for the user.
     * This method will not add the schedule to exercise tracker for tracking.
     */
    void removeSchedule(Schedule schedule);


    /**
     * Returns the data in the regime book
     */
    ReadOnlyResourceBook<Schedule> getAllScheduleData();

    /**
     * Deletes a Schedule and adds it to {@code ReadOnlyResourceBook<Exercise>} for tracking.
     * <p>
     * If the schedule has some exercises that are duplicates exercises as
     * specified by {@link Exercise#isSameResource}, that exercise will
     * be ignored and not be added into the exercise tracker.
     * </p>
     * All exercises added will have their dates changed to be the date
     * of the schedule itself.
     *
     * @param schedule to complete
     */
    void completeSchedule(Schedule schedule);

    /**
     * Resolves a conflict based on the indexes provided by user.
     * <p>
     * The state of the program must be {@link State#IN_CONFLICT} before calling this method.
     * The state of the program is not changed after execution of the method. Only command subclasses
     * can change {@code MainApp}'s state.
     * <p>
     * If both list of indexes are empty, the {@code regimeName} provided
     * will be taken as the resolved schedule and the non-mentioned name is discarded.
<<<<<<< HEAD
=======
     *
     * @return resolved schedule to be added to schedule book
>>>>>>> 735692ce
     */
    Schedule resolveConflict(Name regimeName, List<Index> indexFromSchedule, List<Index> indexFromConflict);

    /**
     * Returns the conflict that is currently happening.
     * <p>
     * The state of the program must be {@link State#IN_CONFLICT} before calling this method.
     * Only then will a conflict be available for fetching from the {@code Model}.
     */
    Conflict getConflict();

    /**
     * Sets the current conflicting schedule to {@code conflict}
     * <p>
     * The state of the program must be {@link State#IN_CONFLICT} before calling this method.
     */
    void setConflict(Conflict conflict);

    /**
<<<<<<< HEAD
=======
     * Checks if the indexes from scheduled and conflict regimes are duplicates.
     *
     * The state of the program must be {@link State#IN_CONFLICT} before calling this method.
     */
    boolean isSelectedIndexesFromRegimeDuplicate(List<Index> scheduledIndex, List<Index> conflictingIndex);

    /**
     * Returns the {@code PropertyBook} object that is contained in {@code Model}.
     */
    PropertyBook getPropertyBook();

    /**
     * Returns true if a prefix with the same identity as {@code prefix} is present in the PropertyBook.
     */
    boolean isPrefixUsed(Prefix prefix);

    /**
     * Returns true if {@code fullName} is present in the PropertyBook.
     */
    boolean isFullNameUsed(String fullName);

    /**
     * Returns true if {@code fullName} is used by a custom property.
     */
    boolean isFullNameUsedByCustomProperty(String fullName);

    /**
     * Adds the given {@code customProperty} into the PropertyBook.
     */
    void addCustomProperty(CustomProperty customProperty);

    /**
     * Removes the custom property with the given {@code fullName} from the PropertyBook.
     */
    void removeCustomProperty(String fullName);

    /**
>>>>>>> 735692ce
     * Returns an unmodifiable view of the list of suggested exercises
     */
    ObservableList<Exercise> getSuggestedExerciseList();

    /**
     * Replaces suggestions with the those in {@code suggestions}.
     */
    void setSuggestions(List<Exercise> suggestions);

    /**
     * Updates the list of suggested exercises to filter by the given {@code predicate}.
     *
     * @throws NullPointerException if {@code predicate} is null.
     */
    void updateSuggestedExerciseList(Predicate<Exercise> predicateShowAllExercises);


    /**
     * Returns the data of all exercises in the database
     */
    ReadOnlyResourceBook<Exercise> getDatabaseBook();

    /**
     * Update statistic with updated exercises.
     */
    void updateStatistic();

    /**
     * Set the statistic to the updated statistic.
     */
    void setStatistic(Statistic statistic);

    /**
     * Returns the Statistic object currently in focus.
     */
    Statistic getStatistic();

    /**
     * Returns the data in the exercise database
     */
    ReadOnlyResourceBook<Exercise> getExerciseDatabaseData();
}<|MERGE_RESOLUTION|>--- conflicted
+++ resolved
@@ -193,24 +193,21 @@
 
     /**
      * Resolves a conflict based on the indexes provided by user.
-     * <p>
+     *
      * The state of the program must be {@link State#IN_CONFLICT} before calling this method.
      * The state of the program is not changed after execution of the method. Only command subclasses
      * can change {@code MainApp}'s state.
-     * <p>
+     *
      * If both list of indexes are empty, the {@code regimeName} provided
      * will be taken as the resolved schedule and the non-mentioned name is discarded.
-<<<<<<< HEAD
-=======
      *
      * @return resolved schedule to be added to schedule book
->>>>>>> 735692ce
      */
     Schedule resolveConflict(Name regimeName, List<Index> indexFromSchedule, List<Index> indexFromConflict);
 
     /**
      * Returns the conflict that is currently happening.
-     * <p>
+     *
      * The state of the program must be {@link State#IN_CONFLICT} before calling this method.
      * Only then will a conflict be available for fetching from the {@code Model}.
      */
@@ -218,14 +215,12 @@
 
     /**
      * Sets the current conflicting schedule to {@code conflict}
-     * <p>
+     *
      * The state of the program must be {@link State#IN_CONFLICT} before calling this method.
      */
     void setConflict(Conflict conflict);
 
     /**
-<<<<<<< HEAD
-=======
      * Checks if the indexes from scheduled and conflict regimes are duplicates.
      *
      * The state of the program must be {@link State#IN_CONFLICT} before calling this method.
@@ -233,37 +228,6 @@
     boolean isSelectedIndexesFromRegimeDuplicate(List<Index> scheduledIndex, List<Index> conflictingIndex);
 
     /**
-     * Returns the {@code PropertyBook} object that is contained in {@code Model}.
-     */
-    PropertyBook getPropertyBook();
-
-    /**
-     * Returns true if a prefix with the same identity as {@code prefix} is present in the PropertyBook.
-     */
-    boolean isPrefixUsed(Prefix prefix);
-
-    /**
-     * Returns true if {@code fullName} is present in the PropertyBook.
-     */
-    boolean isFullNameUsed(String fullName);
-
-    /**
-     * Returns true if {@code fullName} is used by a custom property.
-     */
-    boolean isFullNameUsedByCustomProperty(String fullName);
-
-    /**
-     * Adds the given {@code customProperty} into the PropertyBook.
-     */
-    void addCustomProperty(CustomProperty customProperty);
-
-    /**
-     * Removes the custom property with the given {@code fullName} from the PropertyBook.
-     */
-    void removeCustomProperty(String fullName);
-
-    /**
->>>>>>> 735692ce
      * Returns an unmodifiable view of the list of suggested exercises
      */
     ObservableList<Exercise> getSuggestedExerciseList();
