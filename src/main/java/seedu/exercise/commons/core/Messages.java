--- conflicted
+++ resolved
@@ -5,15 +5,6 @@
  */
 public class Messages {
 
-<<<<<<< HEAD
-    public static final String MESSAGE_UNKNOWN_COMMAND = "Unknown command.";
-    public static final String MESSAGE_INVALID_COMMAND_FORMAT = "Invalid command format! \t%1$s";
-    public static final String MESSAGE_INVALID_EXERCISE_DISPLAYED_INDEX = "The exercise index provided is invalid.";
-    public static final String MESSAGE_INVALID_REGIME_DISPLAYED_INDEX = "The regime index provided is invalid.";
-    public static final String MESSAGE_INVALID_SCHEDULE_DISPLAYED_INDEX = "The schedule index provided is invalid.";
-    public static final String MESSAGE_INVALID_SUGGESTION_DISPLAYED_INDEX = "The suggestion index provided is invalid.";
-    public static final String MESSAGE_INVALID_CONTEXT = "Unable to issue %1$s here.";
-=======
     public static final String MESSAGE_UNKNOWN_COMMAND = "Unknown command";
     public static final String MESSAGE_INVALID_COMMAND_FORMAT = "Invalid command format! %1$s";
     public static final String MESSAGE_INVALID_EXERCISE_DISPLAYED_INDEX = "The exercise index provided is invalid";
@@ -22,7 +13,6 @@
     public static final String MESSAGE_INVALID_SUGGESTION_DISPLAYED_INDEX = "The suggestion index provided is invalid";
     public static final String MESSAGE_EXERCISES_LISTED_OVERVIEW = "%1$d exercises listed!";
     public static final String MESSAGE_INVALID_CONTEXT = "Unable to issue %1$s here";
->>>>>>> 7c7cd32e
     public static final String MESSAGE_INVALID_TYPE = "%1$s can only be \'%2$s\' or \'%3$s\'";
     //For some reason, javafx refuses to display \t characters in some situations.
     public static final String MESSAGE_TAB = "    ";
