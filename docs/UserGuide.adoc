--- conflicted
+++ resolved
@@ -134,13 +134,19 @@
 
 Example:
 
-<<<<<<< HEAD
 * `edit t/exercise i/2 n/Running d/20/09/2019`
 
 Edits the name and the date of the 2nd exercise to `Running` and `20/09/2019` respectively.
 
 * `edit t/exercise i/4 n/Swim d/21/09/2019 c/100`
-=======
+
+Edits the name, date and calories burnt of the 4th exercise to `Swim`, `21/09/2019` and `100` respectively.
+
+* `edit t/exercise i/3 n/Bench press d/22/09/2019 c/240 q/10 u/sets m/Chest`
+
+Edits the name, date, calories burnt, quantity, units and muscle group trained of the 3rd exercise to `Bench press`,
+`22/09/2019`, `240`, `10`, `sets` and `Chest` respectively.
+
 === Locating exercises by name: `find`
 
 Finds exercises whose names contain any of the given keywords. +
@@ -153,16 +159,69 @@
 * Only full words will be matched e.g. `Runs` will not match `Run`
 * Exercises matching at least one keyword will be returned (i.e. `OR` search). e.g. `Bench Press` will return `Incline Bench Press`, `Decline Bench Press`
 ****
->>>>>>> 148cb21b
-
-Edits the name, date and calories burnt of the 4th exercise to `Swim`, `21/09/2019` and `100` respectively.
-
-* `edit t/exercise i/3 n/Bench press d/22/09/2019 c/240 q/10 u/sets m/Chest`
-
-Edits the name, date, calories burnt, quantity, units and muscle group trained of the 3rd exercise to `Bench press`,
-`22/09/2019`, `240`, `10`, `sets` and `Chest` respectively.
-
-<<<<<<< HEAD
+
+Examples:
+
+* `find bench press`
+* `find run`
+
+// tag::delete[]
+=== Delete health information : `delete`
+
+==== Deleting exercise information
+
+Deleting a certain exercise information from ExerHealth.
+
+Format: `delete t/exercise i/INDEX`
+
+****
+* Deletes the exercise at the specified `INDEX`.
+* The index refers to the index number shown in the displayed exercise list.
+* The index *must be a positive integer* 1, 2, 3, ...
+****
+
+Examples:
+
+* `delete t/exercise i/2`
+
+==== Deleting exercise from scheduling regime
+
+Deletes exercises from a certain scheduling regime.
+
+Format: `delete t/exercise n/REGIME_NAME [i/INDEX]...`
+
+****
+* Deletes the exercise at the specified `INDEX`.
+* If index is not provided, the command deletes the entire scheduling regime
+* The index refers to the index number shown in the displayed regime list.
+* The index, if provided, *must be a positive integer* 1, 2, 3, ...
+****
+
+Examples:
+
+* `delete t/regime n/cardio i/2` +
+Deletes the exercise indexed 2 in the cardio regime
+* `delete t/regime n/legs` +
+Deletes the entire regime named legs
+
+=== Display statistics : `stats`
+
+Display the statistics of exercises.
+
+Format: `stats t/CAT_NAME h/CHART_TYPE [s/START_DATE] [d/END_DATE]`
+
+****
+* Supported chart types: Pie Chart, Line Chart, Bar Chart
+* If no `START_DATE` and `END_DATE` are provided, the recent 7 days of history will be used.
+* If any date is provided, both `START_DATE` and `END_DATE` dates must be there.
+****
+
+Example:
+
+* `stats t/exercise h/piechart`
+* `stats t/calories h/linechart`
+* `stats t/exercise h/barchart s/20/09/2019 e/27/09/2019`
+
 === Custom properties: `custom`
 
 ==== Adding custom properties
@@ -179,24 +238,6 @@
 word is capitalised with the other letters in lower case e.g. `enD DaTe` will be changed to `End Date`.
 * The date entered for the custom properties must follow the same requirements as that of `add` command.
 * You need not include the custom properties when adding a new exercise to the app.
-=======
-* `find bench press`
-* `find run`
-
-// tag::delete[]
-=== Delete health information : `delete`
-
-==== Deleting exercise information
-
-Deleting a certain exercise information from ExerHealth.
-
-Format: `delete t/exercise i/INDEX`
-
-****
-* Deletes the exercise at the specified `INDEX`.
-* The index refers to the index number shown in the displayed exercise list.
-* The index *must be a positive integer* 1, 2, 3, ...
->>>>>>> 148cb21b
 ****
 
 Format: `custom s/SHORT_NAME f/FULL_NAME p/PARAMETER_TYPE`
@@ -229,7 +270,6 @@
 
 * `edit t/exercise i/4 a/3`
 
-<<<<<<< HEAD
 Edits the ratings of the 4th exercise in the list to `3`.
 
 ==== Removing custom properties
@@ -246,29 +286,6 @@
 
 * `custom r/Ratings`
 * `custom r/Remark`
-=======
-* `delete t/exercise i/2`
-
-==== Deleting exercise from scheduling regime
-
-Deletes exercises from a certain scheduling regime.
-
-Format: `delete t/exercise n/REGIME_NAME [i/INDEX]...`
-
-****
-* Deletes the exercise at the specified `INDEX`.
-* If index is not provided, the command deletes the entire scheduling regime
-* The index refers to the index number shown in the displayed regime list.
-* The index, if provided, *must be a positive integer* 1, 2, 3, ...
-****
-
-Examples:
-
-* `delete t/regime n/cardio i/2` +
-Deletes the exercise indexed 2 in the cardio regime
-* `delete t/regime n/legs` +
-Deletes the entire regime named legs
->>>>>>> 148cb21b
 
 // end::delete[]
 === Clearing all entries : `clear`
@@ -276,7 +293,6 @@
 Clears all entries from the address book. +
 Format: `clear`
 
-<<<<<<< HEAD
 === Scheduling exercises: `schedule`
 
 ==== Schedules a regime
@@ -326,31 +342,13 @@
 * The index *must be a positive integer* 1, 2, 3, ...
 * i/ is for index of the scheduled regime
 * r/ is for index of the conflicting regime
-=======
-=== Display statistics : `stats`
-
-Display the statistics of exercises.
-
-Format: `stats t/CAT_NAME h/CHART_TYPE [s/START_DATE] [d/END_DATE]`
-
-****
-* Supported chart types: Pie Chart, Line Chart, Bar Chart
-* If no `START_DATE` and `END_DATE` are provided, the recent 7 days of history will be used.
-* If any date is provided, both `START_DATE` and `END_DATE` dates must be there.
->>>>>>> 148cb21b
-****
-
-Example:
-
-<<<<<<< HEAD
+****
+
+Example:
+
 * `resolve d/date n/cardios i/1 i/2 i/3 r/4 r/2`
 
 Takes exercise 1, 2, 3 from scheduled regime and exercise 2, 4 from conflicting regime and adds them to a new regime called cardios
-=======
-* `stats t/exercise h/piechart`
-* `stats t/calories h/linechart`
-* `stats t/exercise h/barchart s/20/09/2019 e/27/09/2019`
->>>>>>> 148cb21b
 
 === Exiting the program : `exit`
 
