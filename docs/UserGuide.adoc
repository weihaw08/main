= ExerHealth - User Guide
:site-section: UserGuide
:toc:
:toc-title:
:toc-placement: preamble
:sectnums:
:imagesDir: images
:stylesDir: stylesheets
:xrefstyle: full
:experimental:
ifdef::env-github[]
:tip-caption: :bulb:
:note-caption: :information_source:
endif::[]
:repoURL: https://github.com/AY1920S1-CS2103T-T09-2/main/tree/master

By: `Team ExerHealth`      Since: `Sep 2019`      Licence: `MIT`

== Introduction

Wish to get the summer body that the contestants in your school’s
beauty pageant has? Want to shed some weight that you have gained
from stress-eating?

Well wait no more! ExerHealth is a one-stop platform for students
who wish to embark on a journey of health and fitness. This application
is optimised for students who prefer to work with a Command Line
Interface (CLI) while still having the benefits of a Graphical User
Interface (GUI). If you can type fast and wish to maintain a healthy
lifestyle, ExerHealth is that one app for you!

Interested? Jump to <<Quick Start>> to get started! Enjoy!

== Quick Start

.  Ensure you have Java `11` or above installed in your Computer.
.  Download the latest `exerhealth.jar` link:{repoURL}/releases[here].
.  Copy the file to the folder you want to use as the home folder for ExerHealth.
.  Double-click the file to start the app. The GUI should appear in a few seconds.
+
image::Ui.png[width="790"]
+
.  Type the command in the command box and press kbd:[Enter] to execute it. +
e.g. typing *`help`* and pressing kbd:[Enter] will open the help window.
.  Some example commands you can try:

* `list t/exercise` : gets all the exercises ExerHealth is tracking.
* `add t/exercise n/Push ups d/01/10/2019 c/123 q/100 u/reps` : adds a exercise named `Push ups` to ExerHealth.
* `exit` : exits the app

.  Refer to <<Features>> for details of each command.

== Important terms

If this is your first time using our app, fear not! Below are some of the terms that you may commonly encounter when
reading our guide.

1. Prefix: The term that comes before each parameter. E.g.: the prefix in `t/exercise` is `t/`.

2. Prefix name: The word in a Prefix. E.g.: the prefix name of `t/` is `t` and the prefix name of `ed/` is `ed`.

3. List Type: In ExerHealth, there are 4 different types of lists

* Exercise which will be denoted as `exercise`
* Regime which will be denoted as `regime`
* Schedule which will be denoted as `schedule`
* Suggestion which will be denoted as `suggestion`

[[Features]]
== Features

====
*Command Format*

* Words in `UPPER_CASE` are the parameters to be supplied by the user e.g. in `stats t/CAT_NAME`,
`CAT_NAME` is a parameter which can be used as `stats t/exercise`.
* Words in `lower_case` are the compulsory keywords that inform ExerHealth about the category of
information being added. e.g. `add t/exercise n/EXERCISE_NAME`, `t/exercise` is a keyword that informs ExerHealth about adding to the exercise tracker.
* Items in square brackets are optional e.g `d/date [m/MUSCLE]` can be used as `d/1/10/2019 m/Legs`
or as `d/1/10/2019`.
* Items with `…`​ after them can be used multiple times including zero times e.g. `[m/MUSCLE]...`
can be used as `{nbsp}` (i.e. 0 times), `m/glutes`, `m/glutes m/chest` etc.
* Parameters can be in any order e.g. if the command specifies `n/NAME d/DATE c/CALORIES`,
`d/DATE c/CALORIES n/NAME` is also acceptable.
====

=== Viewing help : `help`
Views the help dialog box which will bring you to this UserGuide. You can expect to see a window as shown below.

image::HelpDialogBox.png[]

Clicking on the `Copy URL` button will copy the link to your clipboard and you can open any browser of your choice to access the UserGuide for `ExerHealth`.

Format: `help`

=== Adding exercise/regime information: `add`

[[addexercise]]
==== Adding exercise information +

Adds the relevant exercise information into ExerHealth.
You can enter the following additional information for each exercise:

* Calories burnt in kcal
* Quantity of exercises completed
* Units of measure
* Muscle group(s) that are being worked out
* <<customproperty, Custom properties>> that have been added

Format: `add t/exercise n/EXERCISE_NAME d/DATE c/CALORIES q/QUANTITY u/UNITS [m/MUSCLE]...`

****
* Calories entered have to be less than or equal to 50000.
* Dates that are entered have to be of the form `dd/MM/yyyy`.
* The day of each date must be between 01 and 31 inclusive.
* The month of each date must be between 01 and 12 inclusive.
* If the day of the month entered is within the above range but exceeds the number of days present
in that particular month, the date will be treated as the last day of that particular month e.g. if
`31/02/2019` is entered, it will be treated as `28/02/2019`.
****

Examples:

* `add t/exercise n/Run d/19/09/2019 c/500 q/2.4 u/km`

Expected result:

.The exercise `Run` is added
image::AddRunResult.png[]

==== Adding exercises to scheduling regime +

Adds exercises from the exercises you have added into a new exercise regime.
If a regime of the same name already exists, exercises will be added to the same scheduling regime.

Format: `add t/regime n/REGIME_NAME [i/INDEX]...`

Example:

* `add t/regime n/power sets i/1 i/2 i/3`

Adds the 1st, 2nd and 3rd exercise in the list to the regime named `power sets`.

Expected result:

image::AddNewRegime.png[]

* `add t/regime n/cardio i/4`

Adds the 4th exercise in the list to the regime named `cardio`.

Figure below shows regime list with regime named `cardio`:

image::RegimeCardioBefore.png[]

Expected result after `add t/regime n/cardio i/4` command executed:

image::RegimeCardioAfter.png[]

[[list]]
=== Listing information : `list`

Retrieves a list of information - Exercise, Regime, Scheduled Regime or Suggestion - from ExerHealth.

Format: `list t/LIST_TYPE`

****
* The `suggestion` list will only be displayed if you have used the <<suggestion, suggestion>> feature before.
****

Example:

* `list t/exercise`

Expected result:

.The exercise list is displayed
image::ListExerciseResult.png[]

* `list t/regime`

Expected result:

.The regime list is displayed
image::ListRegimeResult.png[]

* `list t/schedule`

Expected result:

.The schedule list is displayed
image::ListScheduleResult.png[]

=== Selecting an item: `select`

Selects the item at the given index of the chosen list type.

Format: `select t/LIST_TYPE i/INDEX`

Example: `select t/exercise i/3`

.Exercise number 3 is selected
image::SelectResult.png[]

=== Edit exercise information: `edit`

Edits the relevant exercise information in ExerHealth.
You can edit all the possible information for exercises including <<customproperty, Custom Properties>>.

****
* The date entered for this command must follow the same requirements as that of <<addexercise, Add>> command.
* Edits the exercise at the specified `INDEX`. The index refers to the index number shown in the displayed exercise list.
The index *must be a positive integer:* 1, 2, 3, ...
* At least one of the optional fields must be provided.
* Existing values will be updated to the input values.
****

Format: `edit i/INDEX [n/EXERCISE_NAME] [d/DATE] [c/CALORIES] [q/QUANTITY] [u/UNITS] [m/MUSCLE]...`

Example:

* `edit i/2 n/Running d/20/09/2019`

Edits the name and the date of the 2nd exercise to `Running` and `20/09/2019` respectively.

Before +

image::EditExerciseBefore.png[]

After +
Exercise now appears at the bottom as the list is sorted by date. +

image::EditExerciseAfter.png[]

* `edit i/3 n/Bench press d/04/11/2019 c/240 q/10 u/sets m/Chest`

Edits the name, date, calories burnt, quantity, units and muscle group trained of the 3rd exercise to `Bench press`,
`22/09/2019`, `240`, `10`, `sets` and `Chest` respectively.

Before +

image::EditExerciseBefore2.png[]

After +

image::EditExerciseAfter2.png[]

// tag::delete[]
=== Delete health information : `delete`

==== Deleting exercise information

Deleting a certain exercise information from ExerHealth.

Format: `delete t/exercise i/INDEX`

****
* Deletes the exercise at the specified `INDEX`.
* The index refers to the index number shown in the displayed exercise list.
* The index *must be a positive integer* 1, 2, 3, ...
****

Examples:

* `delete t/exercise i/2`

image::deleteExerciseBefore.png[]

Expected result:


image::deleteExerciseAfter.png[]

==== Deleting exercise from scheduling regime

Deletes exercises from a certain scheduling regime.

Format: `delete t/regime n/REGIME_NAME [i/INDEX]...`

****
* Deletes the exercise at the specified `INDEX`.
* If index is not provided, the command deletes the entire scheduling regime
* The index refers to the index number shown in the displayed regime list.
* The index, if provided, *must be a positive integer* 1, 2, 3, ...
****

Examples:

* `delete t/regime n/cardio i/2` +
Deletes the exercise indexed 2 in the cardio regime

Figure below shows regime list with regime named `cardio` with 4 exercises:

image::RegimeCardioAfter.png[]

Expected result after `delete t/regime n/cardio i/2` command executed:

image::DeleteExerciseFromRegime.png[]

* `delete t/regime n/legs` +
Deletes the entire regime named legs

Figure below shows regime list with regime named `legs`:

image::DeleteEntireRegimeBefore.png[]

Expected result after `delete t/regime n/legs` command executed:

image::DeleteEntireRegimeAfter.png[]

=== Clearing all entries : `clear`

Clears all entries from the exercise tracker.

[TIP]
Exercise tracker must not be empty when the clear command is executed.

Format: `clear`

Example:

Initially, the exercise tracker is populated with exercises.

image::ClearBefore.png[]

After calling the `clear` command, all exercises are removed from the
exercise tracker list.

image::ClearAfter.png[]

// tag::statistic[]
=== Display statistics : `stats`

Display the statistics of exercises in completed exercise list.

Format: `stats t/CAT_NAME h/CHART_TYPE [s/START_DATE] [e/END_DATE]`

****
* Supported chart types: Pie Chart, Line Chart, Bar Chart
* Supported category: exercise, calories
* If no `START_DATE` and `END_DATE` are provided, the recent 7 days of history will be used.
* If any date is provided, both `START_DATE` and `END_DATE` dates must be there.
* The maximum range between `START_DATE` and `END_DATE` is 31 days.
* Only exercise with same name and unit will be counted as same exercise.
* Exercise will appear as `NAME (UNIT)` in the charts. E.g `Running (km)`. If it is too long (more than 18 characters), it will be formatted to first 10 characters plus last 8 characters.
** For example, exercise `Strength Training (counts)` is more than 18 characters, it will be formatted to `Strength T...(counts)`.
* Total and average `CATEGORY` per day of exercises in the date range is shown below the chart.
****

<<<<<<< HEAD
The figure below shows an example of pie chart. +

.The pie chart which you can choose to display
image::PieChart.png[width="790"]
NOTE: Due to space constraint, some labels may not appear. Labels can be seen when mouse cursor hovers over the pie chart.
=======
NOTE: Due to space constraint, some labels may not appear. Labels can be seen when mouse cursor hovers over the chart.
>>>>>>> 7c7cd32e

Example:

* `stats t/exercise h/piechart`

image::PieChart.png[width="500"]

* `stats t/calories h/linechart`

image::LineChart.png[width="500"]

* `stats t/calories h/barchart s/31/10/2019 e/06/11/2019`

image::BarChart.png[width="500"]

// end::statistic[]

// tag::undo[]
[[undocommand]]
=== Undo previous command: `undo`

Undo the previous successful command entered.

****
Supported Undoable Commands: add, delete, edit, clear, schedule, resolve

* `add t/exercise n/Push ups d/1/10/2019 c/123 q/100 u/reps`
* `add t/regime n/Cardio i/1 i/3 i/5`
* `delete t/exercise i/7`
* `edit t/exercise i/3 n/Push Ups c/140 m/Chest`
* `clear`
* `schedule n/Regime Five d/20/11/2019`
* `schedule i/1`
* `resolve n/New Regime i/1 r/2`

****


[TIP]
If there is no previous command, undo will do nothing.

Format: `undo`
// end::undo[]


// tag::undoredoexample[]
Example:

* Undoing a `delete t/regime [i/INDEX]...` command that deletes exercise from an existing regime. +
**Initial**: +

image::DeleteExerciseFromRegimeBeforeUndo.png[]

**Step 1**: `delete t/regime n/Level 3 i/5` +
Deletes the fifth exercise `Hiking` from the regime `Level 3` +

image::DeleteExerciseFromRegimeUndo.png[]

**Step 2**: `undo` +
Adds the exercise `Hiking` back to the regime `Level 3` +

image::DeleteExerciseFromRegimeUndoOutcome.png[]
// end::undoredoexample[]
{sp} +
{sp} +

* Undoing a <<schedulecomplete, Schedule Complete>> command and a <<scheduleregime, Schedule Regime>> command +
**Initial**: Schedule list only contains two scheduled regimes +

image::ScheduleRegimeBefore.png[]

**Step 1**: `schedule n/Level 3 d/10/11/2019` +
Schedules the regime `Level 3` on `10/11/2019` +

image::ScheduleRegimeAfter.png[]

**Step 2**: `schedule i/1` +
Marks the scheduled regime at index 1, regime `Level 3`, as completed. +

```
Exercise list showing the newly completed exercises from the regime "Level 3"
```
image::ScheduleCompleteAfterExerciseView.png[]
```
Schedule list showing the updated schedule without regime "Level 3"
```
image::ScheduleCompleteAfterScheduleView.png[]

**Step 3**: `undo` +
Undoes the completion of regime. The regime `Level 3` appears in the schedule list again. +

image::ScheduleCompleteUndo.png[]

**Step 4**: `undo` +
Undoes the scheduling of regime. The regime `Level 3` is no longer visible in the schedule list. +

image::ScheduleRegimeUndo.png[]



// tag::redo[]
=== Redo undone command: `redo`

Redo the previous command that was undone by the user. It can only be executed after
successful executions of the undo command. For a list of Undoable commands, refer
to the <<undocommand, Undo Command>>.

[TIP]
If the `Undo` command has not been executed after the execution of the last Undoable command, there will be
no command to redo.

Format: `redo`
// end::redo[]
Example:

* Redoing a `add t/exercise` command that has just been undone. +
**Initial**: +

image::AddExerciseBeforeAdding.png[]

**Step 1**: `add t/exercise n/Squats d/08/11/2019 c/200 q/150 u/reps` +
Adds a new exercise called `Squats`. +

image::AddExerciseBeforeUndo.png[]

**Step 2**: `undo` +
Undoing the command removes the `Squats` exercise from the list. +

image::AddExerciseBeforeRedo.png[]

**Step 3**: `redo` +
Redoing the command returns the `Squats` exercise to the list again. +

image::AddExerciseAfterRedo.png[]

{sp} +
{sp} +

* Redoing a <<resolve, Resolve>> command that has just been undone. +
**Initial**: +
Attempts to schedule `Level 2` regime on the date of `Level 1` regime. +

image::ScheduleRegimeBeforeConflict.png[]

**Step 1**: `schedule n/Level 2 d/10/11/2019` +
Resolve conflict window appears due to the conflict in date.
The conflict can be resolved by specifying the index of exercises
to be taken from each regime. +

image::ScheduleRegimeBeforeResolve.png[]

**Step 2**: `resolve n/Level 1 and 2 i/2 r/2 r/3` +
Resolves conflict by creating a new regime `Level 1 and 2`.
The new regime `Level 1 and 2` replaces the initial `Level 1` regime
in the schedule. +

image::ScheduleRegimeBeforeResolveUndo.png[]

**Step 3**: `undo` +
Undoing the command reverts the scheduled regime from `Level 1 and 2` to the initial
`Level 1` regime. +

image::ScheduleRegimeBeforeResolveRedo.png[]

**Step 3**: `redo` +
Redoing the command updates the scheduled regime from `Level 1` to the resolved
`Level 1 and 2` regime. +

image::ScheduleRegimeAfterResolveRedo.png[]

{sp} +

// tag::scheduleresolve[]

=== Scheduling exercises: `schedule`
[[scheduleregime]]
==== Schedules a regime

Schedules an exercise regime for a certain date. If the regime clashes with another scheduled regime, you will be prompted to resolve the conflict via a popup window. Refer to <<resolve>> for details on resolving scheduling conflicts.

Format: `schedule n/REGIME_NAME d/DATE`

****
* To schedule a regime, `REGIME_NAME` must exist in your regime list. You can use <<list, `list t/regime`>> command to view the regimes that you currently have.
* The format of `DATE` must be of the form `dd/MM/YYYY`. For example, `12/12/2019` or `01/01/2020`. Even if the number has only one digit, please ensure you include a 0 at the front to ensure that it adheres to the format required.
* You will not be allowed to schedule a regime on a date that falls before the date displayed on your system clock
* You are allowed to schedule a regime of the same name on the same date. The resolve window will pop up for you as per normal.
****
*Example 1:*

* `schedule n/cardio d/12/12/2019`

Schedules the regime called `cardio` on the date `12/12/2019`. If there are no other regimes scheduled on `12/12/2019` then the command is successful. Otherwise, you will be prompted to resolve the scheduling conflict.

Expected Result:

.The `cardio` regime is scheduled on 12/12/2019
image::ScheduleRegimeCardio.png[]

Expected Result (if other schedule exist on `12/12/2019`):

.The result when a scheduling conflict is detected
image::ScheduleRegimeCardioConflict.png[]

If the resolve window pops up for you, please refer to <<resolve>> for details on resolving a scheduling conflict.

[[schedulecomplete]]
==== Completes a schedule regime

Once a scheduled regime is completed, you can add that completed schedule to the exercise tracker. The schedule is then deleted from the scheduling list.

Format: `schedule i/INDEX_OF_SCHEDULE`


[TIP]
The `INDEX_OF_SCHEDULE` provided must be a valid index from your schedule list. Please use <<list, `list t/schedule`>> to view the index of the schedule you wish to complete.

*Example:*

* `schedule i/2`

Completes all the exercises that are in the schedule at index `2`. All the exercises scheduled will be added to the exercise list and the schedule at index `2` is deleted.

Expected Result:

Before execution of `schedule i/2`

.Before the execution of the command
image::ScheduleCompleteBefore.png[]

In your exercise tracker

.Exercises from the schedule are added to your tracker
image::ScheduleCompleteExerciseTracker.png[]

In your schedule tracker after completing execution of `schedule i/2`

.The completed regime is removed from your schedule
image::ScheduleCompleteScheduleTracker.png[]

// end::scheduleresolve[]

[[resolve]]
=== Resolving scheduling conflicts: `resolve`
Described in the following two sections are two possible ways to resolve a scheduling conflict in the resolve window that pops up.

****
* Once the resolve window pops up, you are not allowed to interact with the main `ExerHealth` window anymore. You are required to resolve the scheduling conflict before continuing to use the application as normal.
* Any *valid* commands that are not `resolve` will not get executed in the resolve window. Only the `resolve` command is allowed in the resolve window.
****

[[resolvetakeone]]
==== Taking one of the regimes completely

Takes the scheduled regime or the conflicting regime completely and discarding the other. Neither regimes will be deleted from the user’s collection.

Format: `resolve n/SCHEDULED_OR_CONFLICTING`

[TIP]
You can only enter `n/scheduled` or `n/conflicting` to tell ExerHealth which schedule you wish to take. The scheduled or conflicting regimes are stated at the top of the list of exercises as shown below.

.An example of the resolve conflict window
image::ResolveScheduledOrConflicting.png[]

*Example:*

* `resolve n/scheduled`

Takes the already scheduled regime and schedule it at conflicting date.

*Expected Result:*

The resolve window and inputting the example command

.Selecting all the exercises in the scheduled regime
image::ResolveScheduled.png[]

Once resolve window closes, the scheduled regime should be taken and scheduled at the correct date.

.The scheduled regime should appear in your scheduling list
image::ResolveScheduledResult.png[]


==== Taking some exercises from both regimes
Takes some exercises from the scheduled regime and some from the conflicting regime to make a brand new regime. The new regime will be scheduled at the date of conflict. This new regime will also be added to your collection of regimes.

Format: `resolve n/NEW_REGIME_NAME [i/INDEX_OF_EXERCISE_IN_SCHEDULED] [r/INDEX_OF_EXERCISE_IN_CONFLICTING]`

****
* Takes the exercise at the specified indexes of `i/` and `r/`
* `NEW_REGIME_NAME` must be a new name that does not exist in your collection of regimes
* The index refers to the index number shown in the displayed resolve window
* The index *must be a positive integer* 1, 2, 3, ...
* i/ is for index of the scheduled regime
* r/ is for index of the conflicting regime
* At least one `i/` or `r/` must exist in your input for this command to succeed. Otherwise, ExerHealth will think you are trying to take one regime completely as stated in the <<resolvetakeone, previous section>>.
****

*Example:*

* `resolve n/new cardio i/1 r/4 r/2`

Expected Result:

Takes exercise `1` from `scheduled regime` and exercises `2` and `4` from `conflicting regime` and adds them to a new regime called `new cardio`

.Selecting some exercises from each regime
image::ResolveTakeOneOrOther.png[]

The `new cardio` regime is now scheduled at the conflicting date with the new exercises that have been resolved.

.A newly created regime will appear in your scheduling list
image::ResolveTakeResolved.png[]

The `new cardio` regime is now added to your collection of regimes

.The newly created regime will also appear in your regime list!
image::ResolveRegimeTracker.png[]


// tag::suggest[]

[[suggestion]]
=== Suggesting ideas: `suggest`

==== Suggest basic exercises
Recommends exercises from ExerHealth's inbuilt database for beginners.

Format: `suggest s/basic`

==== Suggest possible exercises
Suggests exercises matching specified tags.

===== Based on matching muscle tags
Format: `suggest s/possible o/OPERATION_TYPE [m/MUSCLE CUSTOM_PROPERTY_PREFIX_NAME/VALUE]`

****
* You must choose one of the following operation type: `and`, `or`.
* i.e commands such as `suggest s/possible m/Chest m/Legs` will fail whereas `suggest s/possible o/or m/Chest m/Legs` will succeed.

* You have to enter at least one property (muscle/custom property) to search for suggestions.
* i.e commands such as
`suggest s/possible o/and` and `suggest s/possible o/or` will both fail
whereas `suggest s/possible o/or m/Chest` will succeed.

* The operation type is optional if there is only one tag provided
* i.e commands such as
`suggest s/possible o/and m/Chest`, `suggest s/possible o/or m/Chest` and `suggest s/possible m/Chest`
will all achieve the same outcome -
display all the exercises tagged with "Chest" in the exercise tracker and ExerHealth's database.
****
===== Based on matching custom properties

Similar to matching muscles tags, you can search for suggestions with matching custom property tags.

After creating <<customproperty, custom properties>> and tracking exercises,
you can search for suggestions with those custom properties.

Example:
Suppose you have created a new custom property and have been tracking a few exercises with said custom property:

`custom s/r f/Rating p/Number`

`add t/exercise n/Run d/02/11/2019 c/200 q/10 u/km m/Legs r/8`

`add t/exercise n/Bench Press d/05/11/2019 c/150 q/40 u/kg m/Chest r/8`


Then, the following input will display a list of exercises which are tagged with "Chest" and have a rating of 8.

`suggest s/possible o/and m/Chest r/8`

Thus the command will display only the exercise named "Bench Press".

Expected Result:

image::suggestPossibleAfter1.png[]

The input, `suggest s/possible o/or m/Chest r/8`, however, will display a list of exercises with "Chest" *or* have a rating of 8.

image::suggestPossibleBefore2.png[]

Expected Result:

image::suggestPossibleAfter2.png[]

As seen on the image above, the two previously added exercises named "Bench Press" and "Run" are displayed because they each have a rating of 8.
In addition to the tracked exercises, ExerHealth will also display suggestions in its database. Hence the exercise named "Push Ups" is displayed
as it has a "Chest" muscle tag.

===== Duplicates

Sometimes, you may track exercises of the same name. Instead of displaying all suggestions of the same name, this function
display the information of the most recently tracked exercise of that name.

image::suggestPossibleBefore3.png[]

Expected Result:

image::suggestPossibleAfter3.png[]

As seen on the image above, the tracked exercise named "Bench Press" on "06/11/2019" is displayed instead of the one on "05/11/2019".

****
*Notes:*

* Suggestions from the database have dates displayed refer to the last time ExerHealth's database was updated.

****

// end::suggest[]

// tag::customfeature[]
[[customproperty]]
=== Custom properties `custom` / `viewcustom`

==== Adding custom properties: `custom`

Adds in a custom property which you can define for the exercises.

Once a new custom property is created, you can simply use the prefix name which you defined for the
property to the `add` and `edit` command to include information for the new property.

****
* The prefix name can only contain alphabets and should not contain spaces.
* You must choose exactly one of the following as the parameter type for your custom property:
`Text`, `Number`, `Date`.
* Every word in the full name of each custom property will be changed to Start Case style, where the first letter of each
word is capitalised with the other letters in lower case e.g. `enD DaTe` will be changed to `End Date`.
* The date entered for the custom properties must follow the same requirements as that of `add` command.
* You need not include the custom properties when adding a new exercise to the app.
****

Format: `custom s/PREFIX_NAME f/FULL_NAME p/PARAMETER_TYPE`

[TIP]
The following names and prefix names have been used for existing add / edit command parameters and properties and so,
cannot be used.
|===========
|Names used | Prefix names used
|Name       |  n
|Date       |  d
|Calories   |  c
|Quantity   |  q
|Unit       |  u
|Muscle     |  m
|-          |  t
|-          |  i
|===========

Example:

* `custom s/r f/Rating p/Number`

Creates a `Rating` property for each of your exercises.

Expected Result:

.Your rating property has been created
image::CustomRating.png[]

Using `Rating` as an example, you can now perform the following actions after adding it:

* `add t/exercise n/Run d/07/11/2019 c/400 q/2.4 u/km r/5`

Expected Result:

.A new exercise with the remark property is added
image::AddCustomRating.png[]

==== Removing custom properties: `custom`

Removes a custom property which you have previously defined either from a single exercise
or from ExerHealth.

In the second case, you will still be able to add back the deleted custom property if you
wish to.

****
* `FULL_NAME` denotes the name of the previously defined custom property.
* The index, if provided, must be a positive integer 1, 2, 3, …​
****

Format: `custom rm/FULL_NAME [i/INDEX]`

Example:

* `custom rm/Rating`

Before the execution, the `Rating` property will be present in exercises that have them.

.A rating of 4.5 for exercise 6
image::EditCustomRating.png[]

.A rating of 3.5 for exercise 7
image::EditAnotherCustomRating.png[]

After the execution, the `Rating` property will be removed from all of the exercises and the app
as illustrated in the next few figures.

.Rating in exercise 6 is removed
image::RunRatingRemoved.png[]

.Rating in exercise 7 is also removed
image::BenchPressRatingRemoved.png[]

// end::customfeature[]

==== Viewing custom properties: `viewcustom`

Opens up a window for you to view the custom properties you have defined.
The name, prefix and parameter type of all existing custom properties will be shown.

Format: `viewcustom`

Example:

* `viewcustom`

Expected Result:

.A window showing the custom properties you have defined is opened
image::ViewCustom.png[]

=== Exiting the program : `exit`

Exits the program. +
Format: `exit`

=== Saving the data

ExerHealth data are saved in the hard disk automatically after any command that changes the data. +
There is no need to save manually.

=== Suggest intensity `[Coming in v2.0]`

Suggesting the amount of repetitions to complete for exercises.

=== Remind to do exercises `[coming in v2.0]`

Reminds you to do exercises.

=== Autocomplete of commands `[coming in v2.0]`

Autocompletes the commands while typing.

=== Importing data `[coming in v2.0]`

Imports data to update inbuilt database of exercises.

// tag::dataencryption[]
=== Encrypting data files `[coming in v2.0]`
Allows you to encrypt your data files for more security.
// end::dataencryption[]

== FAQ

*Q*: How do I transfer my data to another Computer? +
*A*: Install the app in the other computer and overwrite the empty data file it creates with the file that contains the data of your previous ExerHealth folder.

== Command Summary

* *Add exercises* : `add t/exercise n/EXERCISE_NAME d/DATE c/CALORIES q/QUANTITY u/UNITS [m/MUSCLE]...` +
e.g. `add t/exercise n/Bench press d/19/09/2019 c/500 q/50 u/reps m/Chest`
* *Add regimes* : `add t/regime n/REGIME_NAME [i/INDEX_OF_EXERCISE]...`
e.g. `add t/regime n/Cardio i/1 i/2 i/3`
* *List* : `list t/LIST_TYPE`
e.g. `list t/exercise`
* *Select* : `select t/LIST_TYPE i/INDEX`
e.g. `select t/exercise i/1`
* *Edit exercise* : `edit i/INDEX [n/EXERCISE_NAME] [d/DATE] [c/CALORIES] [q/QUANTITY] [u/UNITS] [m/MUSCLE]... `
e.g. `edit i/3 n/Bench press d/22/09/2019 c/240 q/10 u/sets m/Chest`
* *Delete exercise* : `delete t/exercise i/INDEX`
e.g. `delete t/exercise i/2`
* *Delete regimes* : `delete t/regime n/REGIME_NAME`
e.g. `delete t/regime n/Cardio`
* *Delete exercise from regime* : `delete t/regime n/REGIME_NAME [i/INDEX_OF_EXERCISE]...`
e.g. `delete t/regime n/Cardio i/1 i/2`
* *Clear* : `clear`
* *Help* : `help`
* *Stats* : `stats t/CAT_NAME h/CHART_TYPE [s/START_DATE] [d/END_DATE]`
e.g. `stats t/exercise h/barchart s/20/09/2019 e/27/09/2019`
* *Undo* : `undo`
* *Redo* : `redo`
* *Schedule* : `schedule n/REGIME_NAME d/DATE`
e.g. `schedule n/cardio d/12/12/2019`
* *Complete Schedule* : `schedule i/INDEX_OF_SCHEDULE`
e.g. `schedule i/2`
* *Resolve(Take one regime)* : `resolve n/SCHEDULED_OR_CONFLICTING`
e.g. `resolve n/scheduled`, `resolve n/conflicting`
* *Resolve(Take some exercise from both regime)* : `resolve n/NEW_REGIME_NAME [i/INDEX_OF_SCHEDULED_EXERCISE] [r/INDEX_OF_CONFLICTING_EXERCISE]`
e.g. `resolve n/new cardio i/1 i/3 r/2`
* *Suggest basic* : `suggest s/basic`
* *Suggest possible* : `suggest s/possible [o/OPERATION_TYPE] [m/MUSCLE]... [CUSTOM_PROPERTY_PREFIX/VALUE]...`
e.g. `suggest s/possible m/Legs`, `suggest s/possible o/and m/Chest m/Leg`
* *Add custom property* : `custom s/PREFIX_NAME f/FULL_NAME p/PARAMETER_TYPE`
e.g. `custom s/ed f/End Date p/Date`
* *Remove custom property* : `custom rm/FULL_NAME [i/INDEX]`
e.g. `custom s/End Date i/1`
* *View custom property* : `viewcustom`
* *Exit* : `exit`<|MERGE_RESOLUTION|>--- conflicted
+++ resolved
@@ -347,15 +347,7 @@
 * Total and average `CATEGORY` per day of exercises in the date range is shown below the chart.
 ****
 
-<<<<<<< HEAD
-The figure below shows an example of pie chart. +
-
-.The pie chart which you can choose to display
-image::PieChart.png[width="790"]
-NOTE: Due to space constraint, some labels may not appear. Labels can be seen when mouse cursor hovers over the pie chart.
-=======
 NOTE: Due to space constraint, some labels may not appear. Labels can be seen when mouse cursor hovers over the chart.
->>>>>>> 7c7cd32e
 
 Example:
 
